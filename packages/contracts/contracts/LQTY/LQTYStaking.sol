// SPDX-License-Identifier: MIT

pragma solidity 0.6.11;

import "../Dependencies/BaseMath.sol";
import "../Dependencies/SafeMath.sol";
import "../Dependencies/Ownable.sol";
import "../Dependencies/CheckContract.sol";
import "../Dependencies/console.sol";
import "../Interfaces/ILQTYToken.sol";
import "../Interfaces/ILQTYStaking.sol";
import "../Dependencies/LiquityMath.sol";
import "../Interfaces/ILUSDToken.sol";

contract LQTYStaking is ILQTYStaking, Ownable, CheckContract, BaseMath {
    using SafeMath for uint;

    // --- Data ---
    mapping( address => uint) public stakes;
    uint public totalLQTYStaked;

    uint public F_ETH;  // Running sum of ETH fees per-LQTY-staked
    uint public F_LUSD; // Running sum of LQTY fees per-LQTY-staked

    // User snapshots of F_ETH and F_LUSD, taken at the point at which their latest deposit was made
    mapping (address => Snapshot) public snapshots; 

    struct Snapshot {
        uint F_ETH_Snapshot;
        uint F_LUSD_Snapshot;
    }
    
    ILQTYToken public lqtyToken;
    ILUSDToken public lusdToken;

    address public troveManagerAddress;
    address public borrowerOperationsAddress;
    address public activePoolAddress;

    // --- Events ---

    event LQTYTokenAddressSet(address _lqtyTokenAddress);
    event LUSDTokenAddressSet(address _lusdTokenAddress);
    event TroveManagerAddressSet(address _troveManager);
    event BorrowerOperationsAddressSet(address _borrowerOperationsAddress);
    event ActivePoolAddressSet(address _activePoolAddress);

    event StakeChanged(address indexed staker, uint newStake);
    event StakingGainsWithdrawn(address indexed staker, uint LUSDGain, uint ETHGain);
    event F_ETHUpdated(uint _F_ETH);
    event F_LUSDUpdated(uint _F_LUSD);
    event TotalLQTYStakedUpdated(uint _totalLQTYStaked);
    event EtherSent(address _account, uint _amount);
    event StakerSnapshotsUpdated(address _staker, uint _F_ETH, uint _F_LUSD);

    // --- Functions ---

    function setAddresses
    (
        address _lqtyTokenAddress,
        address _lusdTokenAddress,
        address _troveManagerAddress, 
        address _borrowerOperationsAddress,
        address _activePoolAddress
    ) 
        external 
        onlyOwner 
        override 
    {
        checkContract(_lqtyTokenAddress);
        checkContract(_lusdTokenAddress);
        checkContract(_troveManagerAddress);
        checkContract(_borrowerOperationsAddress);
        checkContract(_activePoolAddress);

        lqtyToken = ILQTYToken(_lqtyTokenAddress);
        lusdToken = ILUSDToken(_lusdTokenAddress);
        troveManagerAddress = _troveManagerAddress;
        borrowerOperationsAddress = _borrowerOperationsAddress;
        activePoolAddress = _activePoolAddress;

        emit LQTYTokenAddressSet(_lqtyTokenAddress);
        emit LQTYTokenAddressSet(_lusdTokenAddress);
        emit TroveManagerAddressSet(_troveManagerAddress);
        emit BorrowerOperationsAddressSet(_borrowerOperationsAddress);
        emit ActivePoolAddressSet(_activePoolAddress);

        _renounceOwnership();
    }

    // If caller has a pre-existing stake, send any accumulated ETH and LUSD gains to them. 
    function stake(uint _LQTYamount) external override {
        _requireNonZeroAmount(_LQTYamount);

        uint currentStake = stakes[msg.sender];

        uint ETHGain;
        uint LUSDGain;
        // Grab any accumulated ETH and LUSD gains from the current stake
        if (currentStake != 0) {
            ETHGain = _getPendingETHGain(msg.sender);
            LUSDGain = _getPendingLUSDGain(msg.sender);
        }
    
       _updateUserSnapshots(msg.sender);

        uint newStake = currentStake.add(_LQTYamount);

        // Increase user’s stake and total LQTY staked
        stakes[msg.sender] = newStake;
        totalLQTYStaked = totalLQTYStaked.add(_LQTYamount);
        emit TotalLQTYStakedUpdated(totalLQTYStaked);

        // Transfer LQTY from caller to this contract
        lqtyToken.sendToLQTYStaking(msg.sender, _LQTYamount);

        emit StakeChanged(msg.sender, newStake);
        emit StakingGainsWithdrawn(msg.sender, LUSDGain, ETHGain);

         // Send accumulated LUSD and ETH gains to the caller
        if (currentStake != 0) {
            lusdToken.transfer(msg.sender, LUSDGain);
            _sendETHGainToUser(ETHGain);
        }
    }

    // Unstake the LQTY and send the it back to the caller, along with their accumulated LUSD & ETH gains. 
    // If requested amount > stake, send their entire stake.
    function unstake(uint _LQTYamount) external override {
        uint currentStake = stakes[msg.sender];
        _requireUserHasStake(currentStake);

        // Grab any accumulated ETH and LUSD gains from the current stake
        uint ETHGain = _getPendingETHGain(msg.sender);
        uint LUSDGain = _getPendingLUSDGain(msg.sender);
        
        _updateUserSnapshots(msg.sender);

        if (_LQTYamount > 0) {
            uint LQTYToWithdraw = LiquityMath._min(_LQTYamount, currentStake);

            uint newStake = currentStake.sub(LQTYToWithdraw);

<<<<<<< HEAD
        // Decrease user's stake and total LQTY staked
        stakes[msg.sender] = newStake;
        totalLQTYStaked = totalLQTYStaked.sub(LQTYToWithdraw);  
        emit TotalLQTYStakedUpdated(totalLQTYStaked);
=======
            // Decrease user's stake and total LQTY staked
            stakes[msg.sender] = newStake;
            totalLQTYStaked = totalLQTYStaked.sub(LQTYToWithdraw);
>>>>>>> 5fe3630b

            // Transfer unstaked LQTY to user
            lqtyToken.transfer(msg.sender, LQTYToWithdraw);

            emit StakeChanged(msg.sender, newStake);
        }

        emit StakingGainsWithdrawn(msg.sender, LUSDGain, ETHGain);

        // Send accumulated LUSD and ETH gains to the caller
        lusdToken.transfer(msg.sender, LUSDGain);
        _sendETHGainToUser(ETHGain);
    }

    // --- Reward-per-unit-staked increase functions. Called by Liquity core contracts ---

    function increaseF_ETH(uint _ETHFee) external override {
        _requireCallerIsTroveManager();
        uint ETHFeePerLQTYStaked;
     
        if (totalLQTYStaked > 0) {ETHFeePerLQTYStaked = _ETHFee.mul(DECIMAL_PRECISION).div(totalLQTYStaked);}

        F_ETH = F_ETH.add(ETHFeePerLQTYStaked); 
        emit F_ETHUpdated(F_ETH);
    }

    function increaseF_LUSD(uint _LUSDFee) external override {
        _requireCallerIsBorrowerOperations();
        uint LUSDFeePerLQTYStaked;
        
        if (totalLQTYStaked > 0) {LUSDFeePerLQTYStaked = _LUSDFee.mul(DECIMAL_PRECISION).div(totalLQTYStaked);}
        
        F_LUSD = F_LUSD.add(LUSDFeePerLQTYStaked);
        emit F_LUSDUpdated(F_LUSD);
    }

    // --- Pending reward functions ---

    function getPendingETHGain(address _user) external view override returns (uint) {
        return _getPendingETHGain(_user);
    }

    function _getPendingETHGain(address _user) internal view returns (uint) {
        uint F_ETH_Snapshot = snapshots[_user].F_ETH_Snapshot;
        uint ETHGain = stakes[_user].mul(F_ETH.sub(F_ETH_Snapshot)).div(DECIMAL_PRECISION);
        return ETHGain;
    }

    function getPendingLUSDGain(address _user) external view override returns (uint) {
        return _getPendingLUSDGain(_user);
    }

    function _getPendingLUSDGain(address _user) internal view returns (uint) {
        uint F_LUSD_Snapshot = snapshots[_user].F_LUSD_Snapshot;
        uint LUSDGain = stakes[_user].mul(F_LUSD.sub(F_LUSD_Snapshot)).div(DECIMAL_PRECISION);
        return LUSDGain;
    }

    // --- Internal helper functions ---

    function _updateUserSnapshots(address _user) internal {
        snapshots[_user].F_ETH_Snapshot = F_ETH;
        snapshots[_user].F_LUSD_Snapshot = F_LUSD;
        emit StakerSnapshotsUpdated(_user, F_ETH, F_LUSD);
    }

    function _sendETHGainToUser(uint ETHGain) internal {
        (bool success, ) = msg.sender.call{value: ETHGain}("");
        require(success, "LQTYStaking: Failed to send accumulated ETHGain");
        emit EtherSent(msg.sender, ETHGain);
    }

    // --- 'require' functions ---

    function _requireCallerIsTroveManager() internal view {
        require(msg.sender == troveManagerAddress, "LQTYStaking: caller is not TroveM");
    }

    function _requireCallerIsBorrowerOperations() internal view {
        require(msg.sender == borrowerOperationsAddress, "LQTYStaking: caller is not BorrowerOps");
    }

     function _requireCallerIsActivePool() internal view {
        require(msg.sender == activePoolAddress, "LQTYStaking: caller is not ActivePool");
    }

    function _requireUserHasStake(uint currentStake) internal pure {  
        require(currentStake > 0, 'LQTYStaking: User must have a non-zero stake');  
    }

    function _requireNonZeroAmount(uint _amount) internal pure {
        require(_amount > 0, 'LQTYStaking: Amount must be non-zero');
    }

    receive() external payable {
        _requireCallerIsActivePool();
    }
}<|MERGE_RESOLUTION|>--- conflicted
+++ resolved
@@ -141,16 +141,10 @@
 
             uint newStake = currentStake.sub(LQTYToWithdraw);
 
-<<<<<<< HEAD
-        // Decrease user's stake and total LQTY staked
-        stakes[msg.sender] = newStake;
-        totalLQTYStaked = totalLQTYStaked.sub(LQTYToWithdraw);  
-        emit TotalLQTYStakedUpdated(totalLQTYStaked);
-=======
             // Decrease user's stake and total LQTY staked
             stakes[msg.sender] = newStake;
             totalLQTYStaked = totalLQTYStaked.sub(LQTYToWithdraw);
->>>>>>> 5fe3630b
+            emit TotalLQTYStakedUpdated(totalLQTYStaked);
 
             // Transfer unstaked LQTY to user
             lqtyToken.transfer(msg.sender, LQTYToWithdraw);

--- conflicted
+++ resolved
@@ -25,11 +25,4 @@
 
 # eth-mutants
 /.eth-mutants
-<<<<<<< HEAD
-/mutantOutput.txt
- 
-# gas test data
-/gasTest/outputs
-=======
-mutantOutput.txt
->>>>>>> a504ccc3
+mutantOutput.txt
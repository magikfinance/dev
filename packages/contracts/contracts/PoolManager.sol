pragma solidity ^0.5.11;

import './Interfaces/IPool.sol';
import './Interfaces/IPoolManager.sol';
import './Interfaces/ICDPManager.sol';
import './Interfaces/IStabilityPool.sol';
import './Interfaces/IPriceFeed.sol';
import './Interfaces/ICLVToken.sol';
import './DeciMath.sol';
import '@openzeppelin/contracts/math/SafeMath.sol';
import '@openzeppelin/contracts/ownership/Ownable.sol';
import '@nomiclabs/buidler/console.sol';

// PoolManager maintains all pools 
contract PoolManager is Ownable, IPoolManager {
    using SafeMath for uint;

    // --- Events ---

    event CDPManagerAddressChanged(address _newCDPManagerAddress);
    event PriceFeedAddressChanged(address _newPriceFeedAddress);
    event CLVTokenAddressChanged(address _newCLVTokenAddress);
    event StabilityPoolAddressChanged(address _newStabilityPoolAddress);
    event ActivePoolAddressChanged(address _newActivePoolAddress);
    event DefaultPoolAddressChanged(address _newDefaultPoolAddress);
    
    event UserSnapshotUpdated(uint _CLV, uint _ETH);
    event P_CLVUpdated(uint _P_CLV);
    event S_ETHUpdated(uint _S_ETH);
    event UserDepositChanged(address indexed _user, uint _amount);
    event ETHGainWithdrawn(address indexed _user, uint _ETH);
    event ETHGainWithdrawnToCDP(address indexed _CDPOwner, uint _ETH);

    // --- Connected contract declarations ---

    address public cdpManagerAddress;
    ICDPManager cdpManager = ICDPManager(cdpManagerAddress);

    IPriceFeed priceFeed;
    address public priceFeedAddress;

    ICLVToken CLV;
    address public clvAddress;

    IStabilityPool public stabilityPool;
    address public stabilityPoolAddress;

    IPool public activePool;
    address public activePoolAddress;

    IPool public defaultPool;
    address public defaultPoolAddress;
   
   // --- Data structures ---
   
    mapping (address => uint) public deposits;

  

    struct Snapshot {
        uint ETH;
        uint CLV;
        uint scale;
    }

    /* Running product by which to multiply an initial deposit, in order to find the current compounded deposit, given
    a series of liquidations, each of which cancel some CLV debt with the deposit. 

    During its lifetime, a deposit's value evolves from d0 to (d0 * [ P_CLV / P_CLV(0)] ), where P_CLV(0) 
    is the snapshot of P_CLV taken at the instant the deposit was made.  18 DP decimal.  */
    uint public P_CLV = 1e18;

    // Every time the scale of P shifts by 1e18, the scale is incremented by 1
    uint public scale;

    /* Sum of accumulated ETH gains per unit staked.  During it's lifetime, each deposit d0 earns:
    An ETH *gain* of ( d0 * [S_ETH - S_ETH(0)] ), where S_ETH(0) is the snapshot of S_ETH taken at the instant
    the deposit was made. 18 DP decimal.  */
    // uint public S_ETH;

    // record the sum S at different scales
    mapping (uint => uint) public scaleToSum;

    // Map users to their individual snapshots of S_CLV and the S_ETH
    mapping (address => Snapshot) public snapshot;

    // Error trackers for the offset calculation
    uint lastETHError_Offset;
    uint lastCLVLossError_Offset;

    // --- Modifiers ---

    modifier onlyCDPManager() {
        require(_msgSender() == cdpManagerAddress, "PoolManager: Caller is not the CDPManager");
        _;
    }

    modifier onlyCDPManagerOrUserIsSender(address _user) {
        require(_msgSender()  == cdpManagerAddress || _user == _msgSender(),
        "PoolManager: Target CDP must be _msgSender(), otherwise caller must be CDPManager");
        _;
    }
    modifier onlyStabilityPoolorActivePool {
        require(
            _msgSender() == stabilityPoolAddress ||  _msgSender() ==  activePoolAddress, 
            "PoolManager: Caller is neither StabilityPool nor ActivePool");
        _;
    }

    constructor() public {}

    // --- Dependency setters ---

    function setCDPManagerAddress(address _cdpManagerAddress) public onlyOwner {
        cdpManagerAddress = _cdpManagerAddress;
        cdpManager = ICDPManager(_cdpManagerAddress);
        emit CDPManagerAddressChanged(_cdpManagerAddress);
    }

     function setPriceFeed(address _priceFeedAddress) public onlyOwner {
        priceFeedAddress = _priceFeedAddress;
        priceFeed = IPriceFeed(_priceFeedAddress);
        emit PriceFeedAddressChanged(_priceFeedAddress);
    }

    function setCLVToken(address _CLVAddress) public onlyOwner {
        clvAddress = _CLVAddress;
        CLV = ICLVToken(_CLVAddress);
        emit CLVTokenAddressChanged(_CLVAddress);
    }

    function setStabilityPool(address _stabilityPoolAddress) public onlyOwner {
        stabilityPoolAddress = _stabilityPoolAddress;
        stabilityPool = IStabilityPool(stabilityPoolAddress);
        emit StabilityPoolAddressChanged(_stabilityPoolAddress);
    }

    function setActivePool(address _activePoolAddress) public onlyOwner {
        activePoolAddress = _activePoolAddress;
        activePool = IPool(activePoolAddress);
        emit ActivePoolAddressChanged(_activePoolAddress);
    }

    function setDefaultPool(address _defaultPoolAddress) public onlyOwner {
        defaultPoolAddress = _defaultPoolAddress;
        defaultPool = IPool(defaultPoolAddress);
        emit DefaultPoolAddressChanged(_defaultPoolAddress);
    }

    // --- Getters ---

    // Return the current ETH balance of the PoolManager contract
    function getBalance() public view returns(uint) {
        return address(this).balance;
    } 
    
    // Return the total collateral ratio (TCR) of the system, based on the most recent ETH:USD price
    function getTCR() view public returns (uint) {
        uint price = priceFeed.getPrice();

        uint activeColl = activePool.getETH();
        uint activeDebt = activePool.getCLV();
        uint liquidatedColl = defaultPool.getETH();
        uint closedDebt = defaultPool.getCLV();

        uint totalCollateral = activeColl.add(liquidatedColl);
        uint totalDebt = activeDebt.add(closedDebt); 

        // Handle edge cases of div-by-0
        if(totalCollateral == 0 && totalDebt == 0 ) {
            return 1;
        }  else if (totalCollateral != 0 && totalDebt == 0 ) {
            return 2**256 - 1; // TCR is technically infinite
        }

        // Calculate TCR
        uint TCR = totalCollateral.mul(price).div(totalDebt);
        return TCR;
    }

    // Return the total active debt (in CLV) in the system
    function getActiveDebt() public view returns (uint) {
        return activePool.getCLV();
    }    
    
    // Return the total active collateral (in ETH) in the system
    function getActiveColl() public view returns (uint) {
        return activePool.getETH();
    } 
    
    // Return the amount of closed debt (in CLV)
    function getClosedDebt() public view returns (uint) {
        return defaultPool.getCLV();
    }    
    
    // Return the amount of closed collateral (in ETH)
    function getLiquidatedColl() public view returns (uint) {
        return defaultPool.getETH();
    }
    
    // Return the total CLV in the Stability Pool
    function getStabilityPoolCLV() public view returns (uint) {
        return stabilityPool.getCLV();
    }
    
    // Add the received ETH to the total active collateral
    function addColl() public payable onlyCDPManager returns (bool) {
        // Send ETH to Active Pool and increase its recorded ETH balance
       (bool success, ) = activePoolAddress.call.value(msg.value)("");
       require (success == true, 'PoolManager: transaction to activePool reverted');
       return success;
    }
    
    // Transfer the specified amount of ETH to _account and updates the total active collateral
    function withdrawColl(address _account, uint _ETH) public onlyCDPManager returns (bool) {
        activePool.sendETH(_account, _ETH);
        return true;
    }
    
    // Issue the specified amount of CLV to _account and increases the total active debt
    function withdrawCLV(address _account, uint _CLV) public onlyCDPManager returns (bool) {
        activePool.increaseCLV(_CLV);  // 9500
        CLV.mint(_account, _CLV);  // 37500
         
        return true;
    }
    
    // Burn the specified amount of CLV from _account and decreases the total active debt
    function repayCLV(address _account, uint _CLV) public onlyCDPManager returns (bool) {
        activePool.decreaseCLV(_CLV);
        CLV.burn(_account, _CLV);
        return true;
    }           
    
    // Update the Active Pool and the Default Pool when a CDP gets closed
    function liquidate(uint _CLV, uint _ETH) public onlyCDPManager returns (bool) {
        // Transfer the debt & coll from the Active Pool to the Default Pool
        defaultPool.increaseCLV(_CLV);
        activePool.decreaseCLV(_CLV);
        activePool.sendETH(defaultPoolAddress, _ETH);

        return true;
    }

    // Update the Active Pool and the Default Pool when a CDP obtains a default share
    function applyPendingRewards(uint _CLV, uint _ETH) public onlyCDPManager returns (bool) {
        // Transfer the debt & coll from the Default Pool to the Active Pool
        defaultPool.decreaseCLV(_CLV);  
        activePool.increaseCLV(_CLV); 
        defaultPool.sendETH(activePoolAddress, _ETH); 
 
        return true;
    }

    // Burn the received CLV, transfers the redeemed ETH to _account and updates the Active Pool
    function redeemCollateral(address _account, uint _CLV, uint _ETH) public onlyCDPManager returns (bool) {
        // Update Active Pool CLV, and send ETH to account
        activePool.decreaseCLV(_CLV);  
        activePool.sendETH(_account, _ETH); 

        CLV.burn(_account, _CLV); 
        return true;
    }
    /* Return the accumulated ETH Gain for the user, for the duration that this deposit was held.

    Given by the formula:  E = d0 * (S_ETH - S_ETH(0))/P_CLV(0)
    
    where S_ETH(0), P_CLV(0) are snapshots of the sum S_ETH and product P_ETH, respectively.
    */

    function getCurrentETHGain(address _user) public view returns(uint) {
        uint userDeposit = deposits[_user];
        uint snapshot_S_ETH = snapshot[_user].ETH;  
        uint snapshot_P_CLV = snapshot[_user].CLV;
        uint snapshot_scale = snapshot[_user].scale;

        uint ETHGain;
        uint scaleDiff = scale.sub(snapshot_scale);

        if (scaleDiff == 0) { 
            ETHGain = userDeposit.mul(scaleToSum[scale].sub(snapshot_S_ETH)).div(snapshot_P_CLV).div(1e18);
        } else {
            console.log("PM::scale: %s", scale);
            uint firstPortion = scaleToSum[snapshot_scale].sub(snapshot_S_ETH);
            console.log("PM::scaleToSum[snapshot_scale]: %s", scaleToSum[snapshot_scale] );
            console.log("PM::first snapshot_S_ETH: %s", snapshot_S_ETH );
            uint secondPortion = scaleToSum[snapshot_scale.add(1)].div(1e18);
            console.log("PM::first portion: %s", firstPortion );
            console.log("PM::second portion: %s", secondPortion );

            ETHGain = userDeposit.mul(firstPortion.add(secondPortion)).div(snapshot_P_CLV).div(1e18);
        }

        return ETHGain;
    }

    /* Return the user's compounded deposit.  

    Given by the formula:  d = d0 * P_CLV/P_CLV(0)
    
    where P_CLV(0) is the snapshot of the product P_ETH.
    */
    function getCompoundedCLVDeposit(address _user) internal view returns(uint) {
        uint userDeposit = deposits[_user];
        uint snapshot_P_CLV = snapshot[_user].CLV; 
        uint snapshot_scale = snapshot[_user].scale;

        uint compoundedDeposit;
        uint scaleDiff = scale.sub(snapshot_scale);
        
        console.log(" snapshot[_user].CLV: %s",  snapshot[_user].CLV);

        /* Return a positive deposit if compounded deposit is greater than
        a particular tiny fraction of the initial deposit -- i.e. if ( d > d0 * 1e-9 ). Otherwise, return 0. */

        if ((scaleDiff == 0) && (P_CLV >= snapshot_P_CLV.div(1e9))) { 
            compoundedDeposit = userDeposit.mul(P_CLV).div(snapshot_P_CLV);

        } else if ((scaleDiff == 1) && (P_CLV >= snapshot_P_CLV.div(1e9))) {
            compoundedDeposit = userDeposit.mul(P_CLV).div(snapshot_P_CLV).div(1e18);

        } else {
            compoundedDeposit = 0;
        }
   
        return compoundedDeposit;
    }


    // --- Internal StabilityPool functions --- 

    // Deposit _amount CLV from _address, to the Stability Pool.
    function depositCLV(address _address, uint _amount) internal returns(bool) {
        require(deposits[_address] == 0, "PoolManager: user already has a StabilityPool deposit");
    
        // Transfer the CLV tokens from the user to the Stability Pool's address, and update its recorded CLV
        CLV.sendToPool(_address, stabilityPoolAddress, _amount);
        stabilityPool.increaseCLV(_amount);
        stabilityPool.increaseTotalCLVDeposits(_amount);
        
        // Record the deposit made by user
        deposits[_address] = _amount;
    
        // Record new individual snapshots of the running product P_CLV and sum S_ETH for the user
        snapshot[_address].CLV = P_CLV;
        snapshot[_address].ETH = scaleToSum[scale];
        snapshot[_address].scale = scale;

        emit UserSnapshotUpdated(snapshot[_address].CLV, snapshot[_address].ETH);
        emit UserDepositChanged(_address, _amount);
        return true;
    }

   // Transfers _address's entitled CLV (CLVDeposit - CLVLoss) and their ETHGain, to _address.
    function retrieveToUser(address _address) internal returns(uint[2] memory) {
        uint userDeposit = deposits[_address];

        uint ETHGain = getCurrentETHGain(_address);
        uint compoundedCLVDeposit = getCompoundedCLVDeposit(_address);
        deposits[_address] = 0;

        emit UserDepositChanged(_address, 0);

        // Send CLV to user and decrease CLV in Pool
        CLV.returnFromPool(stabilityPoolAddress, _address, DeciMath.getMin(compoundedCLVDeposit, stabilityPool.getCLV()));
    
        stabilityPool.decreaseCLV(compoundedCLVDeposit);
        stabilityPool.decreaseTotalCLVDeposits(compoundedCLVDeposit);
    
        // Send ETH to user
        stabilityPool.sendETH(_address, ETHGain);
        emit ETHGainWithdrawn(_address, ETHGain);

        uint[2] memory shares = [compoundedCLVDeposit, ETHGain];
        return shares;
    }

    // Transfer _address's entitled CLV (userDeposit - CLVLoss) to _address, and their ETHGain to their CDP.
    function retrieveToCDP(address _address, address _hint) internal returns(uint[2] memory) {
        uint userDeposit = deposits[_address];  
        require(userDeposit > 0, 'PoolManager: User must have a non-zero deposit');  
        
        uint ETHGain = getCurrentETHGain(_address);
        uint compoundedCLVDeposit = getCompoundedCLVDeposit(_address);
      
        deposits[_address] = 0; 
       
        emit UserDepositChanged(_address, 0); 
      
        // Send CLV to user and decrease CLV in StabilityPool
        CLV.returnFromPool(stabilityPoolAddress, _address, DeciMath.getMin(compoundedCLVDeposit, stabilityPool.getCLV()));
        
        stabilityPool.decreaseCLV(compoundedCLVDeposit);
        stabilityPool.decreaseTotalCLVDeposits(userDeposit); 
       
        // Pull ETHShare from StabilityPool, and send to CDP
        stabilityPool.sendETH(address(this), ETHGain); 
        cdpManager.addColl.value(ETHGain)(_address, _hint); 
        emit ETHGainWithdrawnToCDP(_address, ETHGain);
   
        uint[2] memory shares = [compoundedCLVDeposit, ETHGain]; 
        return shares;
    }

    // --- External StabilityPool Functions ---

    /* Send ETHGain to user's address, and updates their deposit, 
    setting newDeposit = (oldDeposit - CLVLoss) + amount. */
    function provideToSP(uint _amount) external returns(bool) {
        address user = _msgSender();

        // If user has no deposit, make one with _amount
        if (deposits[user] == 0) {
            depositCLV(user, _amount);
            return true;
        }

        /* If user already has a deposit, retrieve their ETH gain and current deposit,
         then make a new composite deposit */
        uint[2] memory returnedVals = retrieveToUser(user);
        uint returnedCLV = returnedVals[0];

        uint newDeposit = returnedCLV + _amount;
        depositCLV(user, newDeposit);

        return true;
    }

    /* Withdraw _amount of CLV and the caller’s entire ETHGain from the 
    Stability Pool, and updates the caller’s reduced deposit. 

    If  _amount is 0, the user only withdraws their ETHGain, no CLV.
    If _amount > (userDeposit - CLVLoss), the user withdraws all their ETHGain and all available CLV.

    In all cases, the entire ETHGain is sent to user, and the CLVLoss is applied to their deposit. */
    function withdrawFromSP(uint _amount) external returns(bool) {
        address user = _msgSender();
        uint userDeposit = deposits[user];
        require(userDeposit > 0, 'PoolManager: User must have a non-zero deposit');

        // Retrieve all CLV and ETH for the user
        uint[2] memory returnedVals = retrieveToUser(user);

        uint returnedCLV = returnedVals[0];

        // If requested withdrawal amount is less than available CLV, re-deposit the difference.
        if (_amount < returnedCLV) {
            depositCLV(user, returnedCLV.sub(_amount));
        }

        return true;
    }

    /* Transfer the caller’s entire ETHGain from the Stability Pool to the caller’s CDP. 
    Applies their CLVLoss to the deposit. */
    function withdrawFromSPtoCDP(address _user, address _hint) external onlyCDPManagerOrUserIsSender(_user) returns(bool) {
<<<<<<< HEAD
        uint price = priceFeed.getPrice();  
   
        cdpManager.checkTCRAndSetRecoveryMode(price); 
        uint userDeposit = deposits[_user]; 
=======
        uint userDeposit = deposit[_user]; 
>>>>>>> 1e2dff52
       
        if (userDeposit == 0) { return false; } 
        
        // Retrieve all CLV to user's CLV balance, and ETH to their CDP
        uint[2] memory returnedVals = retrieveToCDP(_user, _hint); 
 
        uint returnedCLV = returnedVals[0];
        
        // Update deposit, applying CLVLoss
        depositCLV(_user, returnedCLV); 
        return true;
    }

<<<<<<< HEAD
=======
    /* Withdraw a 'penalty' fraction of an overstayed depositor's ETHGain.  
    
    Callable by anyone when _depositor's CLVLoss > deposit. */
    function withdrawPenaltyFromSP(address _address) external returns(bool) {
        address claimant = _msgSender();
        address depositor = _address;
        
        uint CLVLoss = getCurrentCLVLoss(depositor);
        uint depositAmount = deposit[depositor];
        require(CLVLoss > depositAmount, "PoolManager: depositor has not overstayed");

        uint ETHGain = getCurrentETHGain(depositor);

        /* Depositor is penalised for overstaying - i.e. letting CLVLoss grow larger than their deposit.
       
        Depositor's ETH entitlement is reduced to ETHGain * (deposit/CLVLoss).
        The claimant retrieves ETHGain * (1 - deposit/CLVLoss). */
       
        uint depositorRemainder = ETHGain.mul(depositAmount).div(CLVLoss);
        uint claimantReward = ETHGain.sub(depositorRemainder);
        
        // Update deposit and snapshots
        deposit[depositor] = 0;
        snapshot[depositor].CLV = S_CLV;
        snapshot[depositor].ETH = S_ETH;

        emit UserDepositChanged(depositor, deposit[depositor]);
        emit UserSnapshotUpdated(S_CLV, S_ETH);

        // Send reward to claimant, and remainder to depositor
        stabilityPool.sendETH(claimant, claimantReward);
        stabilityPool.sendETH(depositor, depositorRemainder);
        emit OverstayPenaltyClaimed(claimant, claimantReward, depositor, depositorRemainder);

        return true;
    }

>>>>>>> 1e2dff52
     /* Cancel out the specified _debt against the CLV contained in the Stability Pool (as far as possible)  
    and transfers the CDP's ETH collateral from ActivePool to StabilityPool. 
    Returns the amount of debt that could not be cancelled, and the corresponding ether.
    Only callable from close() and closeCDPs() functions in CDPManager */
    function offset(uint _debt, uint _coll) external payable onlyCDPManager returns (uint[2] memory) {    
        uint[2] memory remainder;
        uint totalCLVDeposits = stabilityPool.getTotalCLVDeposits(); 
        uint CLVinPool = stabilityPool.getCLV(); 

        // When Stability Pool has no CLV or no deposits, return all debt and coll
        if (CLVinPool == 0 || totalCLVDeposits == 0 ) {
            remainder[0] = _debt;
            remainder[1] = _coll;
            return remainder;
        }
        
        // If the debt is larger than the deposited CLV, offset an amount of debt corresponding to the latter
        uint debtToOffset = DeciMath.getMin(_debt, CLVinPool);  

        console.log("debtToOffset is %s", debtToOffset);

        // Collateral to be added in proportion to the debt that is cancelled 
        uint collToAdd = _coll.mul(debtToOffset).div(_debt);
        
    //      console.log("debtToOffset is %s", debtToOffset);
    //    console.log("lastCLVLossError_Offset is %s", lastCLVLossError_Offset);
        uint CLVLossNumerator = debtToOffset.mul(1e18).sub(lastCLVLossError_Offset);
        console.log("CLVLossNumerator is %s", CLVLossNumerator);

        uint ETHNumerator = collToAdd.mul(1e18).add(lastETHError_Offset);
       
    //    console.log("CLVLossNumerator is %s", CLVLossNumerator);
    //    console.log("totalCLVDeposits is %s", totalCLVDeposits);

        // compute the CLV and ETH rewards 
        uint CLVLossPerUnitStaked = (CLVLossNumerator.div(totalCLVDeposits)).add(1);  
        uint ETHGainPerUnitStaked = ETHNumerator.div(totalCLVDeposits); // Error in quotient is negative

        // console.log("CLVLossPerUnitStaked is %s", CLVLossPerUnitStaked);
        // console.log("ETHGainPerUnitStaked is %s", ETHGainPerUnitStaked);
        
        // Error corrections
        lastCLVLossError_Offset = (CLVLossPerUnitStaked.mul(totalCLVDeposits)).sub(CLVLossNumerator);
        lastETHError_Offset = ETHNumerator.sub(ETHGainPerUnitStaked.mul(totalCLVDeposits));  

        // console.log("CLVLossPerUnitStaked is %s", CLVLossPerUnitStaked);

        // Return 1 wei if product factor should be 0 from a full offset
        uint productFactor = CLVLossPerUnitStaked >= 1e18 ? 1 : uint(1e18).sub(CLVLossPerUnitStaked);
        console.log("CLVLossPerUnitStaked is %s", CLVLossPerUnitStaked );
        console.log("totalCLVDeposits is %s", totalCLVDeposits);
        console.log("product factor is %s", productFactor );
        // TODO: Error correction for P_CLV and marginalETHGain?
        
        // Update the sum:
        uint marginalETHGain = ETHGainPerUnitStaked.mul(P_CLV);
        // console.log("PM:: marginal ETH Gain:  %s", marginalETHGain);
        scaleToSum[scale] = scaleToSum[scale].add(marginalETHGain);
        // S_ETH = S_ETH.add(marginalETHGain);
        emit S_ETHUpdated(scaleToSum[scale]); 

        /* if multiplication by the product factor would round P to zero,
        increment the scale */
        if (P_CLV.mul(productFactor) < 1e18) {
            // uint marginalETHGain = ETHGainPerUnitStaked.mul(P_CLV);
            // scaleToSum[scale] = scaleToSum[scale].add(marginalETHGain);
            P_CLV = P_CLV.mul(productFactor);
            scale = scale.add(1);
         } else {
            // uint marginalETHGain = ETHGainPerUnitStaked.mul(P_CLV).div(1e18);
            // scaleToSum[scale] = scaleToSum[scale].add(marginalETHGain);
            P_CLV = P_CLV.mul(productFactor).div(1e18); 
        }

        emit P_CLVUpdated(P_CLV); 

        // Decrease totalCLVDeposits
        stabilityPool.decreaseTotalCLVDeposits(debtToOffset);
      
        // Cancel the liquidated CLV debt with the CLV in the stability pool
        // console.log("debtToOffset is %s", debtToOffset);
        // console.log("activePool.getCLV() is %s", activePool.getCLV());
        activePool.decreaseCLV(debtToOffset);  
        stabilityPool.decreaseCLV(debtToOffset); 
       
        // Send ETH from Active Pool to Stability Pool
        activePool.sendETH(stabilityPoolAddress, collToAdd);  

        // Burn the debt that was successfully offset
        CLV.burn(stabilityPoolAddress, debtToOffset); 

        // Return the amount of debt & coll that could not be offset against the Stability Pool due to insufficiency
        remainder[0] = _debt.sub(debtToOffset);
        remainder[1] = _coll.sub(collToAdd);
        return remainder;
    }

    function () external payable onlyStabilityPoolorActivePool {}
}    <|MERGE_RESOLUTION|>--- conflicted
+++ resolved
@@ -454,14 +454,7 @@
     /* Transfer the caller’s entire ETHGain from the Stability Pool to the caller’s CDP. 
     Applies their CLVLoss to the deposit. */
     function withdrawFromSPtoCDP(address _user, address _hint) external onlyCDPManagerOrUserIsSender(_user) returns(bool) {
-<<<<<<< HEAD
-        uint price = priceFeed.getPrice();  
-   
-        cdpManager.checkTCRAndSetRecoveryMode(price); 
-        uint userDeposit = deposits[_user]; 
-=======
         uint userDeposit = deposit[_user]; 
->>>>>>> 1e2dff52
        
         if (userDeposit == 0) { return false; } 
         
@@ -475,46 +468,6 @@
         return true;
     }
 
-<<<<<<< HEAD
-=======
-    /* Withdraw a 'penalty' fraction of an overstayed depositor's ETHGain.  
-    
-    Callable by anyone when _depositor's CLVLoss > deposit. */
-    function withdrawPenaltyFromSP(address _address) external returns(bool) {
-        address claimant = _msgSender();
-        address depositor = _address;
-        
-        uint CLVLoss = getCurrentCLVLoss(depositor);
-        uint depositAmount = deposit[depositor];
-        require(CLVLoss > depositAmount, "PoolManager: depositor has not overstayed");
-
-        uint ETHGain = getCurrentETHGain(depositor);
-
-        /* Depositor is penalised for overstaying - i.e. letting CLVLoss grow larger than their deposit.
-       
-        Depositor's ETH entitlement is reduced to ETHGain * (deposit/CLVLoss).
-        The claimant retrieves ETHGain * (1 - deposit/CLVLoss). */
-       
-        uint depositorRemainder = ETHGain.mul(depositAmount).div(CLVLoss);
-        uint claimantReward = ETHGain.sub(depositorRemainder);
-        
-        // Update deposit and snapshots
-        deposit[depositor] = 0;
-        snapshot[depositor].CLV = S_CLV;
-        snapshot[depositor].ETH = S_ETH;
-
-        emit UserDepositChanged(depositor, deposit[depositor]);
-        emit UserSnapshotUpdated(S_CLV, S_ETH);
-
-        // Send reward to claimant, and remainder to depositor
-        stabilityPool.sendETH(claimant, claimantReward);
-        stabilityPool.sendETH(depositor, depositorRemainder);
-        emit OverstayPenaltyClaimed(claimant, claimantReward, depositor, depositorRemainder);
-
-        return true;
-    }
-
->>>>>>> 1e2dff52
      /* Cancel out the specified _debt against the CLV contained in the Stability Pool (as far as possible)  
     and transfers the CDP's ETH collateral from ActivePool to StabilityPool. 
     Returns the amount of debt that could not be cancelled, and the corresponding ether.

--- conflicted
+++ resolved
@@ -1516,15 +1516,9 @@
     // Price drops
     await priceFeed.setPrice(dec(100, 18))
 
-<<<<<<< HEAD
     const TCR_Before = await th.getTCR(contracts)
-    // (100+1+7+2+20+1+2+3+4)*100/(2010+10+10+10+10+101+257+328+480)
-    assert.isAtMost(th.getDifference(TCR_Before, '4353233830845771200'), 1000)
-=======
-    const TCR_Before = await troveManager.getTCR()
     // (100+1+7+2+20+1+2+3+4)*100/(2050+50+50+50+50+101+257+328+480)
     assert.isAtMost(th.getDifference(TCR_Before, '4098360655737705000'), 1000)
->>>>>>> 21f32901
 
     // Check pool is empty before liquidation
     assert.equal((await stabilityPool.getTotalLUSDDeposits()).toString(), '0')
@@ -1545,15 +1539,9 @@
     assert.equal((await sortedTroves.getSize()).toString(), '5')
 
     // Check that the liquidation sequence has reduced the TCR
-<<<<<<< HEAD
     const TCR_After = await th.getTCR(contracts)
-    // ((100+1+7+2+20)+(1+2+3+4)*0.995)*100/(2010+10+10+10+10+101+257+328+480)
-    assert.isAtMost(th.getDifference(TCR_After, '4351679104477611300'), 1000)
-=======
-    const TCR_After = await troveManager.getTCR()
     // ((100+1+7+2+20)+(1+2+3+4)*0.995)*100/(2050+50+50+50+50+101+257+328+480)
     assert.isAtMost(th.getDifference(TCR_After, '4096896955503512000'), 1000)
->>>>>>> 21f32901
     assert.isTrue(TCR_Before.gte(TCR_After))
     assert.isTrue(TCR_After.gte(TCR_Before.mul(toBN(995)).div(toBN(1000))))
   })
@@ -3929,11 +3917,7 @@
 
     await priceFeed.setPrice('99999999999999999999')
 
-<<<<<<< HEAD
     const TCR = (await th.getTCR(contracts))
-=======
-    const TCR = await troveManager.getTCR()
->>>>>>> 21f32901
 
     assert.isTrue(TCR.lte(toBN('1500000000000000000')))
 
@@ -3948,13 +3932,7 @@
     await borrowerOperations.openTrove(th._100pct, lusdAmount, alice, alice, { from: alice, value: dec(3, 'ether') })
     await borrowerOperations.openTrove(th._100pct, lusdAmount, bob, bob, { from: bob, value: dec(3, 'ether') })
 
-<<<<<<< HEAD
-    await priceFeed.setPrice('100000000000000000001')
-
     const TCR = (await th.getTCR(contracts))
-=======
-    const TCR = (await troveManager.getTCR()).toString()
->>>>>>> 21f32901
 
     assert.equal(TCR, '1500000000000000000')
 
@@ -3969,13 +3947,9 @@
     await borrowerOperations.openTrove(th._100pct, lusdAmount, alice, alice, { from: alice, value: dec(3, 'ether') })
     await borrowerOperations.openTrove(th._100pct, lusdAmount, bob, bob, { from: bob, value: dec(3, 'ether') })
 
-<<<<<<< HEAD
-    const TCR = (await th.getTCR(contracts)).toString()
-=======
     await priceFeed.setPrice('100000000000000000001')
->>>>>>> 21f32901
-
-    const TCR = await troveManager.getTCR()
+
+    const TCR = (await th.getTCR(contracts))
 
     assert.isTrue(TCR.gte(toBN('1500000000000000000')))
 

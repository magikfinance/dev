import { Signer } from "@ethersproject/abstract-signer";
import { ContractTransaction, ContractFactory } from "@ethersproject/contracts";

import { LiquityContractAddresses, LiquityContracts, connectToContracts } from "../../src/contracts";

let silent = true;

export const setSilent = (s: boolean) => {
  silent = s;
};

const deployContract = async (
  deployer: Signer,
  getContractFactory: (name: string, signer: Signer) => Promise<ContractFactory>,
  contractName: string,
  ...args: any[]
) => {
  silent || console.log(`Deploying ${contractName} ...`);
  const contract = await (await getContractFactory(contractName, deployer)).deploy(...args);

  silent || console.log(`Waiting for transaction ${contract.deployTransaction.hash} ...`);
  const receipt = await contract.deployTransaction.wait();

  if (!silent) {
    console.log({
      contractAddress: contract.address,
      blockNumber: receipt.blockNumber,
      gasUsed: receipt.gasUsed.toNumber()
    });
    console.log();
  }

  return contract.address;
};

const deployContracts = async (
  deployer: Signer,
  getContractFactory: (name: string, signer: Signer) => Promise<ContractFactory>
<<<<<<< HEAD
): Promise<LiquityContractAddresses> => ({
  activePool: await deployContract(deployer, getContractFactory, "ActivePool"),
  borrowerOperations: await deployContract(deployer, getContractFactory, "BorrowerOperations"),
  cdpManager: await deployContract(deployer, getContractFactory, "CDPManager"),
  clvToken: await deployContract(deployer, getContractFactory, "CLVToken"),
  defaultPool: await deployContract(deployer, getContractFactory, "DefaultPool"),
  poolManager: await deployContract(deployer, getContractFactory, "PoolManager"),
  priceFeed: await deployContract(deployer, getContractFactory, "PriceFeed"),
  sortedCDPs: await deployContract(deployer, getContractFactory, "SortedCDPs"),
  stabilityPool: await deployContract(deployer, getContractFactory, "StabilityPool")
});
=======
): Promise<LiquityContractAddresses> => {
  const addresses = {
    activePool: await deployContract(deployer, getContractFactory, "ActivePool"),
    cdpManager: await deployContract(deployer, getContractFactory, "CDPManager"),
    clvToken: await deployContract(deployer, getContractFactory, "CLVToken"),
    defaultPool: await deployContract(deployer, getContractFactory, "DefaultPool"),
    poolManager: await deployContract(deployer, getContractFactory, "PoolManager"),
    priceFeed: await deployContract(deployer, getContractFactory, "PriceFeed"),
    sortedCDPs: await deployContract(deployer, getContractFactory, "SortedCDPs"),
    stabilityPool: await deployContract(deployer, getContractFactory, "StabilityPool")
  };

  return {
    ...addresses,

    multiCDPgetter: await deployContract(
      deployer,
      getContractFactory,
      "MultiCDPGetter",
      addresses.cdpManager,
      addresses.sortedCDPs
    )
  };
};
>>>>>>> d23d7577

const connectContracts = async (
  {
    activePool,
    borrowerOperations,
    cdpManager,
    clvToken,
    defaultPool,
    poolManager,
    priceFeed,
    sortedCDPs,
    stabilityPool
  }: LiquityContracts,
  deployer: Signer
) => {
  if (!deployer.provider) {
    throw new Error("Signer must have a provider.");
  }

  const txCount = await deployer.provider.getTransactionCount(deployer.getAddress());

  const connections: ((nonce: number) => Promise<ContractTransaction>)[] = [
    nonce => clvToken.setPoolManagerAddress(poolManager.address, { nonce }),
    nonce => poolManager.setBorrowerOperations(borrowerOperations.address, { nonce }),
    nonce => poolManager.setCDPManagerAddress(cdpManager.address, { nonce }),
    nonce => poolManager.setCLVToken(clvToken.address, { nonce }),
    nonce => poolManager.setPriceFeed(priceFeed.address, { nonce }),
    nonce => poolManager.setStabilityPool(stabilityPool.address, { nonce }),
    nonce => poolManager.setActivePool(activePool.address, { nonce }),
    nonce => poolManager.setDefaultPool(defaultPool.address, { nonce }),
    nonce => sortedCDPs.setCDPManager(cdpManager.address, { nonce }),
    nonce => priceFeed.setCDPManagerAddress(cdpManager.address, { nonce }),
    nonce => cdpManager.setCLVToken(clvToken.address, { nonce }),
    nonce => cdpManager.setSortedCDPs(sortedCDPs.address, { nonce }),
    nonce => cdpManager.setPoolManager(poolManager.address, { nonce }),
    nonce => cdpManager.setPriceFeed(priceFeed.address, { nonce }),
    nonce => cdpManager.setActivePool(activePool.address, { nonce }),
    nonce => cdpManager.setDefaultPool(defaultPool.address, { nonce }),
    nonce => cdpManager.setStabilityPool(stabilityPool.address, { nonce }),
    nonce => cdpManager.setBorrowerOperations(borrowerOperations.address, { nonce }),
    nonce => borrowerOperations.setSortedCDPs(sortedCDPs.address, { nonce }),
    nonce => borrowerOperations.setPoolManager(poolManager.address, { nonce }),
    nonce => borrowerOperations.setPriceFeed(priceFeed.address, { nonce }),
    nonce => borrowerOperations.setActivePool(activePool.address, { nonce }),
    nonce => borrowerOperations.setDefaultPool(defaultPool.address, { nonce }),
    nonce => borrowerOperations.setCDPManager(cdpManager.address, { nonce }),
    nonce => stabilityPool.setPoolManagerAddress(poolManager.address, { nonce }),
    nonce => stabilityPool.setActivePoolAddress(activePool.address, { nonce }),
    nonce => stabilityPool.setDefaultPoolAddress(defaultPool.address, { nonce }),
    nonce => activePool.setPoolManagerAddress(poolManager.address, { nonce }),
    nonce => activePool.setStabilityPoolAddress(stabilityPool.address, { nonce }),
    nonce => activePool.setDefaultPoolAddress(defaultPool.address, { nonce }),
    nonce => defaultPool.setPoolManagerAddress(poolManager.address, { nonce }),
    nonce => defaultPool.setStabilityPoolAddress(stabilityPool.address, { nonce }),
    nonce => defaultPool.setActivePoolAddress(activePool.address, { nonce })
  ];

  const txs = await Promise.all(connections.map((connect, i) => connect(txCount + i)));

  let i = 0;
  await Promise.all(txs.map(tx => tx.wait().then(() => silent || console.log(`Connected ${++i}`))));
};

export const deployAndSetupContracts = async (
  deployer: Signer,
  getContractFactory: (name: string, signer: Signer) => Promise<ContractFactory>
): Promise<LiquityContracts> => {
  if (!deployer.provider) {
    throw new Error("Signer must have a provider.");
  }

  silent || (console.log("Deploying contracts..."), console.log());
  const addresses = await deployContracts(deployer, getContractFactory);
  const contracts = connectToContracts(addresses, deployer);
  silent || console.log("Connecting contracts...");
  await connectContracts(contracts, deployer);

  return contracts;
};<|MERGE_RESOLUTION|>--- conflicted
+++ resolved
@@ -36,22 +36,10 @@
 const deployContracts = async (
   deployer: Signer,
   getContractFactory: (name: string, signer: Signer) => Promise<ContractFactory>
-<<<<<<< HEAD
-): Promise<LiquityContractAddresses> => ({
-  activePool: await deployContract(deployer, getContractFactory, "ActivePool"),
-  borrowerOperations: await deployContract(deployer, getContractFactory, "BorrowerOperations"),
-  cdpManager: await deployContract(deployer, getContractFactory, "CDPManager"),
-  clvToken: await deployContract(deployer, getContractFactory, "CLVToken"),
-  defaultPool: await deployContract(deployer, getContractFactory, "DefaultPool"),
-  poolManager: await deployContract(deployer, getContractFactory, "PoolManager"),
-  priceFeed: await deployContract(deployer, getContractFactory, "PriceFeed"),
-  sortedCDPs: await deployContract(deployer, getContractFactory, "SortedCDPs"),
-  stabilityPool: await deployContract(deployer, getContractFactory, "StabilityPool")
-});
-=======
 ): Promise<LiquityContractAddresses> => {
   const addresses = {
     activePool: await deployContract(deployer, getContractFactory, "ActivePool"),
+    borrowerOperations: await deployContract(deployer, getContractFactory, "BorrowerOperations"),
     cdpManager: await deployContract(deployer, getContractFactory, "CDPManager"),
     clvToken: await deployContract(deployer, getContractFactory, "CLVToken"),
     defaultPool: await deployContract(deployer, getContractFactory, "DefaultPool"),
@@ -73,7 +61,6 @@
     )
   };
 };
->>>>>>> d23d7577
 
 const connectContracts = async (
   {

--- conflicted
+++ resolved
@@ -778,18 +778,11 @@
         uint newColl = (CDPs[_borrower].coll).sub(V.ETHLot);
 
         if (newDebt == CLV_GAS_COMPENSATION) {
-<<<<<<< HEAD
             // No debt left in the CDP (except for the gas compensation), therefore the trove gets closed
             _removeStake(_borrower);
             _closeCDP(_borrower);
-            _activePoolRedeemCloseLoan(_borrower, CLV_GAS_COMPENSATION, newColl);
-
-=======
-            // No debt left in the CDP (except for the gas compensation), therefore the trove is closed
-            _removeStake(_cdpUser);
-            _closeCDP(_cdpUser);
-            _redeemCloseLoan(_cdpUser, CLV_GAS_COMPENSATION, newColl);
->>>>>>> 1ff08c90
+            _redeemCloseLoan(_borrower, CLV_GAS_COMPENSATION, newColl);
+
         } else {
             uint newICR = Math._computeCR(newColl, newDebt, _price);
 
@@ -816,28 +809,14 @@
         return V;
     }
 
-<<<<<<< HEAD
-    
     /** 
     * Called when a full redemption occurs, and closes the trove.
     * The redeemer swaps (debt - 10) CLV for (debt - 10) worth of ETH, so the 10 CLV gas compensation left corresponds to the remaining debt.
     * In order to close the trove, the 10 CLV gas compensation is burned, and 10 debt is removed from the active pool.
     * The debt recorded on the trove's struct is zero'd elswhere, in _closeCDP.
+    * Any surplus ETH left in the trove, is sent to the Coll surplus pool, and can be later claimed by the borrower.
     */ 
-    function _activePoolRedeemCloseLoan(address _account, uint _CLV, uint _ETH) internal {
-=======
-    /* Burn the remaining gas compensation CLV, updates the Active Pool,
-     * and sends the remaining ETH claimable by owner to the CollSurplus pool,
-     * when after redemption there’s only gas compensation left as debt
-     */
     function _redeemCloseLoan(address _user, uint _CLV, uint _ETH) internal {
-        /*
-         * When the redemption drains all the trove and there’s only the gas compensation left.
-         * The redeemer swaps (debt - 10) CLV for (debt - 10) worth of ETH, so the 10 CLV gas compensation left correspond to the remaining collateral.
-         * In order to close the trove, the user should get the CLV refunded and use them to repay and close it,
-         * but instead we do that all in one step.
-         */
->>>>>>> 1ff08c90
         clvToken.burn(GAS_POOL_ADDRESS, _CLV);
         // Update Active Pool CLV, and send ETH to account
         activePool.decreaseCLVDebt(_CLV);

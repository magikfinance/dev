const deploymentHelper = require("../utils/deploymentHelpers.js")
const testHelpers = require("../utils/testHelpers.js")
const th = testHelpers.TestHelper
const dec = th.dec

const randAmountInWei = th.randAmountInWei
//const randAmountInGwei = th.randAmountInGwei

const ZERO_ADDRESS = th.ZERO_ADDRESS

contract('CDPManager', async accounts => {
  let priceFeed
  let cdpManager
  let activePool
  let stabilityPool
  let defaultPool
  let borrowerOperations

  let contracts 
  beforeEach(async () => {
    contracts = await deploymentHelper.deployLiquityCore()
<<<<<<< HEAD
    const GTContracts = await deploymentHelper.deployGTContracts()
    
=======
    const LQTYContracts = await deploymentHelper.deployLQTYContracts()

    priceFeed = contracts.priceFeed
>>>>>>> 462030cb
    clvToken = contracts.clvToken
    priceFeed = contracts.priceFeed
    sortedCDPs = contracts.sortedCDPs
    cdpManager = contracts.cdpManager
    activePool = contracts.activePool
    stabilityPool = contracts.stabilityPool
    defaultPool = contracts.defaultPool
<<<<<<< HEAD
    borrowerOperations = contracts.borrowerOperations  
    
    lqtyStaking = GTContracts.lqtyStaking
    growthToken = GTContracts.growthToken
    communityIssuance = GTContracts.communityIssuance
    lockupContractFactory = GTContracts.lockupContractFactory

    await deploymentHelper.connectGTContracts(GTContracts)
    await deploymentHelper.connectCoreContracts(contracts, GTContracts)
    await deploymentHelper.connectGTContractsToCore(GTContracts, contracts)
=======
    borrowerOperations = contracts.borrowerOperations
  
    lqtyStaking = LQTYContracts.lqtyStaking
    growthToken = LQTYContracts.growthToken
    communityIssuance = LQTYContracts.communityIssuance
    lockupContractFactory = LQTYContracts.lockupContractFactory

    await deploymentHelper.connectLQTYContracts(LQTYContracts)
    await deploymentHelper.connectCoreContracts(contracts, LQTYContracts)
    await deploymentHelper.connectLQTYContractsToCore(LQTYContracts, contracts)
>>>>>>> 462030cb
  })

  // --- Check accumulation from repeatedly applying rewards ---

  it("11 accounts with random coll. 1 liquidation. 10 accounts do CDP operations (apply rewards)", async () => {
    await borrowerOperations.openLoan(0, accounts[99], { from: accounts[99], value: dec(100, 'ether') })
    await borrowerOperations.openLoan(dec(170, 18), accounts[0], { from: accounts[0], value: dec(1, 'ether') })

    await th.openLoan_allAccounts_randomETH(1, 2, accounts.slice(1, 10), contracts, dec(170, 18))

    await priceFeed.setPrice(dec(100, 18))

    await cdpManager.liquidate(accounts[0])

    for (account of accounts.slice(1, 10)) {
      borrowerOperations.addColl(account, account, { from: account, value: 1 })
    }

    await borrowerOperations.addColl(accounts[99], accounts[99], { from: accounts[99], value: 1 })
    
    // check DefaultPool
    const ETH_DefaultPool = await defaultPool.getETH()
    const CLVDebt_DefaultPool = await defaultPool.getCLVDebt()
    console.log(`ETH left in Default Pool is: ${ETH_DefaultPool}`)
    console.log(`CLVDebt left in Default Pool is: ${CLVDebt_DefaultPool}`)
  })

  /* ABDK64, no error correction:
    ETH left in Default Pool is: 34
    CLVDebt left in Default Pool is: 98

    DeciMath, no error correction:
    ETH left in Default Pool is: 7
    CLVDebt left in Default Pool is: 37

    Pure division, no correction for rewards:
    ETH left in Default Pool is: 52
    CLVDebt left in Default Pool is: 96
  */

  it("101 accounts with random coll. 1 liquidation. 100 accounts do a CDP operation (apply rewards)", async () => {
    await borrowerOperations.openLoan(0, accounts[999], { from: accounts[999], value: dec(1000, 'ether') })
    await borrowerOperations.openLoan(dec(170, 18), accounts[0], { from: accounts[0], value: dec(1, 'ether') })

    await th.openLoan_allAccounts_randomETH(1, 2, accounts.slice(1, 100), contracts, dec(170, 18))

    await priceFeed.setPrice(dec(100, 18))

    await cdpManager.liquidate(accounts[0])

    for (account of accounts.slice(1, 100)) {
      borrowerOperations.addColl(account, account, { from: account, value: 1 })
    }
   
    await borrowerOperations.addColl(accounts[999], accounts[999], { from: accounts[999], value: 1 })
    // check DefaultPool
    const ETH_DefaultPool = await defaultPool.getETH()
    const CLVDebt_DefaultPool = await defaultPool.getCLVDebt()
    console.log(`ETH left in Default Pool is: ${ETH_DefaultPool}`)
    console.log(`CLVDebt left in Default Pool is: ${CLVDebt_DefaultPool}`)
  })

  /* ABDK64, no error correction:
    ETH left in Default Pool is: 908
    CLVDebt left in Default Pool is: 108

    DeciMath, no error correction:
    --Subtraction Overflow

    Pure division, no correction for rewards:
    ETH left in Default Pool is: 167
    CLVDebt left in Default Pool is: 653
  */

  it("11 accounts. 1 liquidation. 10 accounts do CDP operations (apply rewards)", async () => {
    await borrowerOperations.openLoan(0,  accounts[99], { from: accounts[99], value: dec(100, 'ether') })

    await th.openLoan_allAccounts(accounts.slice(0, 10), contracts, dec(1, 'ether'), dec(170, 18))

    await priceFeed.setPrice(dec(100, 18))

    await cdpManager.liquidate(accounts[0])

    for (account of accounts.slice(1, 10)) {
      borrowerOperations.addColl(account, account, { from: account, value: 1 })
    }

    await borrowerOperations.addColl(accounts[99], accounts[99], { from: accounts[99], value: 1 })
    // check DefaultPool
    const ETH_DefaultPool = await defaultPool.getETH()
    const CLVDebt_DefaultPool = await defaultPool.getCLVDebt()
    console.log(`ETH left in Default Pool is: ${ETH_DefaultPool}`)
    console.log(`CLVDebt left in Default Pool is: ${CLVDebt_DefaultPool}`)
  })
  
  /* ABDK64, no error correction:
    ETH left in Default Pool is: 64
    CLVDebt left in Default Pool is: 75 
    
    DeciMath, no error correction:
    --Subtraction Overflow

    Pure division, no correction:
    ETH left in Default Pool is: 64
    CLVDebt left in Default Pool is: 75
  */

  it("101 accounts. 1 liquidation. 100 accounts do CDP operations (apply rewards)", async () => {
    await borrowerOperations.openLoan(0,  accounts[99], { from: accounts[99], value: dec(100, 'ether') })

    await th.openLoan_allAccounts(accounts.slice(0, 99), contracts, dec(1, 'ether'), dec(170, 18))

    await priceFeed.setPrice(dec(100, 18))

    await cdpManager.liquidate(accounts[0])

    for (account of accounts.slice(1, 99)) {
      borrowerOperations.addColl(account, account, { from: account, value: 1 })
    }
    await borrowerOperations.addColl(accounts[99], accounts[99], { from: accounts[99], value: 1 })

    // check DefaultPool
    const ETH_DefaultPool = await defaultPool.getETH()
    const CLVDebt_DefaultPool = await defaultPool.getCLVDebt()
    console.log(`ETH left in Default Pool is: ${ETH_DefaultPool}`)
    console.log(`CLVDebt left in Default Pool is: ${CLVDebt_DefaultPool}`)
  })
  
  /* ABDK64, no error correction:
    ETH left in Default Pool is: 100
    CLVDebt left in Default Pool is: 180 
    
    DeciMath, no error correction:
    --Subtraction Overflow

    Pure division, no correction:
    ETH left in Default Pool is: 100
    CLVDebt left in Default Pool is: 180
  */

  it("1001 accounts. 1 liquidation. 1000 accounts do CDP operations (apply rewards)", async () => {
    await borrowerOperations.openLoan(0,  accounts[999], { from: accounts[999], value: dec(1000, 'ether') })

    await th.openLoan_allAccounts(accounts.slice(0, 999), contracts, dec(1, 'ether'), dec(170, 18))

    await priceFeed.setPrice(dec(100, 18))

    await cdpManager.liquidate(accounts[0])

    for (account of accounts.slice(1, 999)) {
      borrowerOperations.addColl(account, account, { from: account, value: 1 })
    }
    await borrowerOperations.addColl(accounts[999], accounts[999], { from: accounts[999], value: 1 })

    // check DefaultPool
    const ETH_DefaultPool = await defaultPool.getETH()
    const CLVDebt_DefaultPool = await defaultPool.getCLVDebt()
    console.log(`ETH left in Default Pool is: ${ETH_DefaultPool}`)
    console.log(`CLVDebt left in Default Pool is: ${CLVDebt_DefaultPool}:`)
  })

  /*
    ABDK64, no error correction:
    ETH left in Default Pool is: 1000
    CLVDebt left in Default Pool is: 180: 
    
    DeciMath, no error correction:
    -- overflow

    Pure division, no correction:
    ETH left in Default Pool is: 1000
    CLVDebt left in Default Pool is: 180:
  */

  // --- Error accumulation from repeated Liquidations  - pure distribution, empty SP  ---

  //  50 CDPs added 
  //  1 whale, supports TCR
  //  price drops
  //  loop: CDPs are liquidated. Coll and debt difference between (activePool - defaultPool) is

  it("11 accounts. 10 liquidations. Check (ActivePool - DefaultPool) differences", async () => {
    await borrowerOperations.openLoan(0,  accounts[99], { from: accounts[99], value: dec(100, 'ether') })

    await th.openLoan_allAccounts(accounts.slice(0, 11), contracts, dec(1, 'ether'), dec(170, 18))

    await priceFeed.setPrice(dec(100, 18))

    await cdpManager.liquidate(accounts[0])

    // Grab total active coll and debt before liquidations
    let totalETHPoolDifference = web3.utils.toBN(0)
    let totalCLVDebtPoolDifference = web3.utils.toBN(0)

    for (account of accounts.slice(1, 11)) {
      const activePoolETH = await activePool.getETH()
      const activePoolCLVDebt = await activePool.getCLV()

      await cdpManager.liquidate(account)

      const defaultPoolETH = await defaultPool.getETH()
      const defaultPoolCLVDebt = await defaultPool.getCLVDebt()

      totalETHPoolDifference.add(activePoolETH.sub(defaultPoolETH))
      totalCLVDebtPoolDifference.add(activePoolCLVDebt.sub(defaultPoolCLVDebt))
    }
    
    console.log(`Accumulated ETH difference between Default and Active Pools is: ${totalETHPoolDifference}`)
    console.log(`Accumulated CLVDebt difference between Active and Default Pools is: ${totalCLVDebtPoolDifference}`)
  })
  
  /* ABDK64, no error correction
    Accumulated ETH difference between Default and Active Pools is: 0
    Accumulated CLVDebt difference between Active and Default Pools is: 0
    
    DeciMath, no error correction:
    Accumulated ETH difference between Default and Active Pools is: 0
    Accumulated CLVDebt difference between Active and Default Pools is: 0
    
    Pure division with correction:
    Accumulated ETH difference between Default and Active Pools is: 0
    Accumulated CLVDebt difference between Active and Default Pools is: 0
  */

  it("11 accounts. 10 liquidations. Check (DefaultPool - totalRewards) differences", async () => {
    await borrowerOperations.openLoan(0,  accounts[99], { from: accounts[99], value: dec(100, 'ether') })

    await th.openLoan_allAccounts(accounts.slice(0, 11), contracts, dec(1, 'ether'), dec(170, 18))

    await priceFeed.setPrice(dec(100, 18))

    await cdpManager.liquidate(accounts[0])

    for (account of accounts.slice(1, 11)) {
      await cdpManager.liquidate(account)
    }

    const L_ETH = await cdpManager.L_ETH()
    const L_CLVDebt = await cdpManager.L_CLVDebt()

    const totalColl = await activePool.getETH()

    const _1e18_BN = web3.utils.toBN(dec(1, 18))
    const totalETHRewards = (totalColl.mul(L_ETH)).div(_1e18_BN)
    const totalCLVRewards = (totalColl.mul(L_CLVDebt)).div(_1e18_BN)

    const defaultPoolETH = await defaultPool.getETH()
    const defaultPoolCLVDebt = await defaultPool.getCLVDebt()

    const ETHRewardDifference = defaultPoolETH.sub(totalETHRewards)
    const CLVDebtRewardDifference = defaultPoolCLVDebt.sub(totalCLVRewards)

    console.log(`ETH difference between total pending rewards and DefaultPool: ${ETHRewardDifference} `)
    console.log(`CLVDebt difference between total pending rewards and DefaultPool: ${CLVDebtRewardDifference} `)
  })

  /* ABDK64, no error correction:
    ETH difference between total pending rewards and DefaultPool: 700
    CLVDebt difference between total pending rewards and DefaultPool: 800

    ABDK64 WITH correction:
    ETH difference between total pending rewards and DefaultPool: 300
    CLVDebt difference between total pending rewards and DefaultPool: 400
    
    DeciMath, no error correction:
    ETH difference between total pending rewards and DefaultPool: -100
    CLVDebt difference between total pending rewards and DefaultPool: -200

    Pure division with correction: 
    ETH difference between total pending rewards and DefaultPool: 0
    CLVDebt difference between total pending rewards and DefaultPool: 0
  */

  it("101 accounts. 100 liquidations. Check (DefaultPool - totalRewards) differences", async () => {
    await borrowerOperations.openLoan(0,  accounts[999], { from: accounts[999], value: dec(1000, 'ether') })

    await th.openLoan_allAccounts(accounts.slice(0, 101), contracts, dec(1, 'ether'), dec(170, 18))

    await priceFeed.setPrice(dec(100, 18))

    await cdpManager.liquidate(accounts[0])

    for (account of accounts.slice(1, 101)) {
      await cdpManager.liquidate(account)
    }

    const L_ETH = await cdpManager.L_ETH()
    const L_CLVDebt = await cdpManager.L_CLVDebt()

    const totalColl = await activePool.getETH()

    const _1e18_BN = web3.utils.toBN(dec(1, 18))
    const totalETHRewards = (totalColl.mul(L_ETH)).div(_1e18_BN)
    const totalCLVRewards = (totalColl.mul(L_CLVDebt)).div(_1e18_BN)

    const defaultPoolETH = await defaultPool.getETH()
    const defaultPoolCLVDebt = await defaultPool.getCLVDebt()

    const ETHRewardDifference = defaultPoolETH.sub(totalETHRewards)
    const CLVDebtRewardDifference = defaultPoolCLVDebt.sub(totalCLVRewards)

    console.log(`ETH difference between total pending rewards and DefaultPool: ${ETHRewardDifference} `)
    console.log(`CLVDebt difference between total pending rewards and DefaultPool: ${CLVDebtRewardDifference} `)
  })
  
  /* ABDK64, no error correction:
    ETH difference between total pending rewards and DefaultPool: 51000
    CLVDebt difference between total pending rewards and DefaultPool: 55000
    
    ABDK64 WITH correction:
    ETH difference between total pending rewards and DefaultPool: 31000
    CLVDebt difference between total pending rewards and DefaultPool: 31000

    DeciMath, no error correction:
    ETH difference between total pending rewards and DefaultPool: 2000
    CLVDebt difference between total pending rewards and DefaultPool: -2000
    
    Pure division with correction:
    ETH difference between total pending rewards and DefaultPool: 0
    CLVDebt difference between total pending rewards and DefaultPool: 0
  */

 it("11 accounts with random ETH and proportional CLV (180:1). 10 liquidations. Check (DefaultPool - totalRewards) differences", async () => {
  await borrowerOperations.openLoan(0,  accounts[999], { from: accounts[999], value: dec(100, 'ether') })

  await th.openLoan_allAccounts_randomETH_ProportionalCLV(1, 2, accounts.slice(0, 11), contracts, 180)

    await priceFeed.setPrice(dec(100, 18))

    await cdpManager.liquidate(accounts[0])

    for (account of accounts.slice(1, 11)) {
      await cdpManager.liquidate(account)

    }
    const L_ETH = await cdpManager.L_ETH()
    const L_CLVDebt = await cdpManager.L_CLVDebt()

    const totalColl = await activePool.getETH()

    const _1e18_BN = web3.utils.toBN(dec(1, 18))
    const totalETHRewards = (totalColl.mul(L_ETH)).div(_1e18_BN)
    const totalCLVRewards = (totalColl.mul(L_CLVDebt)).div(_1e18_BN)

    const defaultPoolETH = await defaultPool.getETH()
    const defaultPoolCLVDebt = await defaultPool.getCLVDebt()

    const ETHRewardDifference = defaultPoolETH.sub(totalETHRewards)
    const CLVDebtRewardDifference = defaultPoolCLVDebt.sub(totalCLVRewards)

    console.log(`ETH difference between total pending rewards and DefaultPool: ${ETHRewardDifference} `)
    console.log(`CLVDebt difference between total pending rewards and DefaultPool: ${CLVDebtRewardDifference} `)
  })

  /* ABDK64, no error correction:
    ETH difference between total pending rewards and DefaultPool: 4500
    CLVDebt difference between total pending rewards and DefaultPool: 8000

    ABDK64 WITH correction:
    ETH difference between total pending rewards and DefaultPool: 300
    CLVDebt difference between total pending rewards and DefaultPool: 300
      
    DeciMath, no error correction:
    ETH difference between total pending rewards and DefaultPool: 0
    CLVDebt difference between total pending rewards and DefaultPool: -200

    Pure division with correction:
    ETH difference between total pending rewards and DefaultPool: 100
    CLVDebt difference between total pending rewards and DefaultPool: 100
  */

  it("101 accounts with random ETH and proportional CLV (180:1). 100 liquidations. Check 1) (DefaultPool - totalDistributionRewards) difference, and 2) ", async () => {
    await borrowerOperations.openLoan(0,  accounts[999], { from: accounts[999], value: dec(1000, 'ether') })

    await th.openLoan_allAccounts_randomETH_ProportionalCLV(1, 2, accounts.slice(0, 101), contracts, 180)

    await priceFeed.setPrice(dec(100, 18))

    await cdpManager.liquidate(accounts[0])

    for (account of accounts.slice(1, 101)) {
      await cdpManager.liquidate(account)
    }

    // check (DefaultPool  - totalRewards)
    const L_ETH = await cdpManager.L_ETH()
    const L_CLVDebt = await cdpManager.L_CLVDebt()

    const totalColl = await activePool.getETH()

    const _1e18_BN = web3.utils.toBN(dec(1, 18))
    const totalETHRewards = (totalColl.mul(L_ETH)).div(_1e18_BN)
    const totalCLVRewards = (totalColl.mul(L_CLVDebt)).div(_1e18_BN)

    const defaultPoolETH = await defaultPool.getETH()
    const defaultPoolCLVDebt = await defaultPool.getCLVDebt()

    const ETHRewardDifference = defaultPoolETH.sub(totalETHRewards)
    const CLVDebtRewardDifference = defaultPoolCLVDebt.sub(totalCLVRewards)

    console.log(`ETH difference between total pending rewards and DefaultPool: ${ETHRewardDifference} `)
    console.log(`CLVDebt difference between total pending rewards and DefaultPool: ${CLVDebtRewardDifference} `)
  })

  /* ABDK64, no error correction:
    ETH difference between total pending rewards and DefaultPool: 53900
    CLVDebt difference between total pending rewards and DefaultPool: 61000

    ABDK64 WITH correction:
    ETH difference between total pending rewards and DefaultPool: 31300
    CLVDebt difference between total pending rewards and DefaultPool: 30000
    
    DeciMath, no error correction:
    ETH difference between total pending rewards and DefaultPool: -4300
    CLVDebt difference between total pending rewards and DefaultPool: -8000
  
    Pure division with correction:
    ETH difference between total pending rewards and DefaultPool: 400
    CLVDebt difference between total pending rewards and DefaultPool: 1000
  */

  // --- Error accumulation from repeated Liquidations - SP Pool, partial offsets  ---

  it("11 accounts. 10 liquidations, partial offsets. Check (DefaultPool - totalRewards) differences", async () => {
   // Acct 99 opens loan with 100 CLV
    await borrowerOperations.openLoan(0,  accounts[99], { from: accounts[99], value: dec(100, 'ether') })
    await borrowerOperations.withdrawCLV(dec(100, 18), accounts[99], {from: accounts[99]})
    
    await th.openLoan_allAccounts(accounts.slice(0, 11), contracts, dec(1, 'ether'), dec(170, 18))

    await priceFeed.setPrice(dec(100, 18))
    await cdpManager.liquidate(accounts[0])

    // On loop: Account[99] adds 10 CLV to pool -> a trove gets liquidated and partially offset against SP, emptying the SP
    for (account of accounts.slice(1, 11)) {
      await stabilityPool.provideToSP(dec(10, 18), ZERO_ADDRESS, {from: account[99]})
      await cdpManager.liquidate(account)
    }
    // check (DefaultPool - totalRewards from distribution)
    const L_ETH = await cdpManager.L_ETH()
    const L_CLVDebt = await cdpManager.L_CLVDebt()

    const totalColl = await activePool.getETH()

    const _1e18_BN = web3.utils.toBN(dec(1, 18))
    const totalETHRewards_Distribution = (totalColl.mul(L_ETH)).div(_1e18_BN)
    const totalCLVRewards_Distribution = (totalColl.mul(L_CLVDebt)).div(_1e18_BN)

    const defaultPoolETH = await defaultPool.getETH()
    const defaultPoolCLVDebt = await defaultPool.getCLVDebt()

    const ETHRewardDifference = defaultPoolETH.sub(totalETHRewards_Distribution)
    const CLVDebtRewardDifference = defaultPoolCLVDebt.sub(totalCLVRewards_Distribution)

    console.log(`ETH difference between total pending distribution rewards and DefaultPool: ${ETHRewardDifference} `)
    console.log(`CLVDebt difference between total pending distribution rewards and DefaultPool: ${CLVDebtRewardDifference} `)
  })

  /* ABDK64, no error correction
    ETH difference between total pending distribution rewards and DefaultPool: 550
    CLVDebt difference between total pending distribution rewards and DefaultPool: 600
    
    DeciMath, no error correction:
    ETH difference between total pending distribution rewards and DefaultPool: 150
    CLVDebt difference between total pending distribution rewards and DefaultPool: -200
    
    Pure division with error correction:
    ETH difference between total pending distribution rewards and DefaultPool: 50
    CLVDebt difference between total pending distribution rewards and DefaultPool: 0
  */

  it("101 accounts. 100 liquidations, partial offsets. Check (DefaultPool - totalRewards) differences", async () => {
    // Acct 99 opens loan with 100 CLV
     await borrowerOperations.openLoan(0,  accounts[999], { from: accounts[999], value: dec(100, 'ether') })
     await borrowerOperations.withdrawCLV(dec(100, 18), accounts[999], {from: accounts[999]})
     
     await th.openLoan_allAccounts(accounts.slice(0, 101), contracts, dec(1, 'ether'), dec(170, 18))
 
     await priceFeed.setPrice(dec(100, 18))
     await cdpManager.liquidate(accounts[0])
 
     // On loop: Account[99] adds 10 CLV to pool -> a trove gets liquidated and partially offset against SP, emptying the SP
     for (account of accounts.slice(1, 101)) {
       await stabilityPool.provideToSP(dec(10, 18),ZERO_ADDRESS, {from: account[99]})
       await cdpManager.liquidate(account)
     }
     // check (DefaultPool - totalRewards from distribution)
     const L_ETH = await cdpManager.L_ETH()
     const L_CLVDebt = await cdpManager.L_CLVDebt()
 
     const totalColl = await activePool.getETH()
 
     const _1e18_BN = web3.utils.toBN(dec(1, 18))
     const totalETHRewards_Distribution = (totalColl.mul(L_ETH)).div(_1e18_BN)
     const totalCLVRewards_Distribution = (totalColl.mul(L_CLVDebt)).div(_1e18_BN)
 
     const defaultPoolETH = await defaultPool.getETH()
     const defaultPoolCLVDebt = await defaultPool.getCLVDebt()
 
     const ETHRewardDifference = defaultPoolETH.sub(totalETHRewards_Distribution)
     const CLVDebtRewardDifference = defaultPoolCLVDebt.sub(totalCLVRewards_Distribution)
 
     console.log(`ETH difference between total pending distribution rewards and DefaultPool: ${ETHRewardDifference} `)
     console.log(`CLVDebt difference between total pending distribution rewards and DefaultPool: ${CLVDebtRewardDifference} `)
   })

  /* ABDK64, no error correction
    ETH difference between total pending distribution rewards and DefaultPool: 7600 
    CLVDebt difference between total pending distribution rewards and DefaultPool: 8900
    
    DeciMath, no error correction:
    ETH difference between total pending distribution rewards and DefaultPool: -700
    CLVDebt difference between total pending distribution rewards and DefaultPool: 200
    
    Pure division with error correction:
    ETH difference between total pending distribution rewards and DefaultPool: 0
    CLVDebt difference between total pending distribution rewards and DefaultPool: 0
  */

  // --- Error accumulation from SP withdrawals ---

  it("11 accounts. 10 Borrowers add to SP. 1 liquidation, 10 Borrowers withdraw all their SP funds", async () => {
    // Acct 99 opens loan with 100 CLV
     await borrowerOperations.openLoan(0,  accounts[999], { from: accounts[999], value: dec(100, 'ether') })
     await borrowerOperations.withdrawCLV(dec(100, 18), accounts[999], {from: accounts[999]})
     
     // Account 0 (to be liquidated) opens a loan
     await borrowerOperations.openLoan(dec(100, 18), accounts[0],{from: accounts[0], value: dec(1, 'ether')})

     // 9 Accounts open loans and provide to SP
     await th.openLoan_allAccounts(accounts.slice(1, 11), contracts, dec(1, 'ether'), dec(100, 18))
     await th.provideToSP_allAccounts(accounts.slice(1,11), stabilityPool, dec(50, 18))
     
     await priceFeed.setPrice(dec(100, 18))
     await cdpManager.liquidate(accounts[0])
 
     // All but one depositors withdraw their deposit
     for (account of accounts.slice(2, 11)) {
       await stabilityPool.withdrawFromSP(dec(50, 18), {from: account})
     }

    /* Sometimes, the error causes the last CLV withdrawal from SP to underflow and fail. 
    So provideToSP from the whale, so that the last 'rewarded' depositor, account[1] can withdraw */
    const whaleSPDeposit = dec(100, 18)
    await stabilityPool.provideToSP(whaleSPDeposit,ZERO_ADDRESS, {from: accounts[999]} )
    
    await stabilityPool.withdrawFromSP(dec(50, 18), {from: accounts[1]} )
    const SP_ETH = await stabilityPool.getETH()
    const SP_CLV = await stabilityPool.getTotalCLVDeposits()  

    const SP_CLV_Insufficiency = web3.utils.toBN(whaleSPDeposit).sub(SP_CLV)

     // check Stability Pool
    console.log(`Surplus ETH left in in Stability Pool is ${SP_ETH}`)
    console.log(`CLV insufficiency in Stability Pool is ${SP_CLV_Insufficiency}`)
   })

   /* ABDK64, no error correction
      Sometimes subtraction overflows on last withdrawal from SP - error leaves insufficient CLV in Pool.
      Noticed when reward shares are recurring fractions.

      Error in ETH gain accumulates in the Pool.
      Surplus ETH left in in Stability Pool is 530
      CLV insufficiency in Stability Pool is 530
      
      DeciMath, no error correction:
      Surplus ETH left in in Stability Pool is 0
      CLV insufficiency in Stability Pool is 0

      Pure division with error correction:
      Surplus ETH left in in Stability Pool is 0
      CLV insufficiency in Stability Pool is 0
    */

   it("101 accounts. 100 Borrowers add to SP. 1 liquidation, 100 Borrowers withdraw all their SP funds", async () => {
    // Acct 99 opens loan with 100 CLV
     await borrowerOperations.openLoan(0,  accounts[999], { from: accounts[999], value: dec(100, 'ether') })
     await borrowerOperations.withdrawCLV(dec(100, 18), accounts[999], {from: accounts[999]})
     
     // Account 0 (to be liquidated) opens a loan
     await borrowerOperations.openLoan(dec(100, 18), accounts[0],{from: accounts[0], value: dec(1, 'ether')})

     // 10 Accounts open loans and provide to SP
     await th.openLoan_allAccounts(accounts.slice(1, 101), contracts, dec(1, 'ether'), dec(100, 18))
     await th.provideToSP_allAccounts(accounts.slice(1,101), stabilityPool, dec(50, 18))
     
     await priceFeed.setPrice(dec(100, 18))
     await cdpManager.liquidate(accounts[0])
 
     // All but one depositors withdraw their deposit
     for (account of accounts.slice(2, 101)) {
       await stabilityPool.withdrawFromSP(dec(50, 18), {from: account})
     }

    /* Sometimes, the error causes the last CLV withdrawal from SP to underflow and fail. 
    So provideToSP from the whale, so that the last 'rewarded' depositor, account[1] can withdraw */
    const whaleSPDeposit = dec(100, 18)
    await stabilityPool.provideToSP(whaleSPDeposit,ZERO_ADDRESS, {from: accounts[999]} )
    
    await stabilityPool.withdrawFromSP(dec(50, 18), {from: accounts[1]} )
    const SP_ETH = await stabilityPool.getETH()
    const SP_CLV = await stabilityPool.getTotalCLVDeposits()  

    const SP_CLV_Insufficiency = web3.utils.toBN(whaleSPDeposit).sub(SP_CLV)

     // check Stability Pool
    console.log(`Surplus ETH left in in Stability Pool is ${SP_ETH}`)
    console.log(`CLV insufficiency in Stability Pool is ${SP_CLV_Insufficiency}`)
   })

   /* ABDK64, no error correction
    Surplus ETH left in in Stability Pool is 5300
    CLV insufficiency in Stability Pool is 5300
      
    DeciMath, no error correction:
    Surplus ETH left in in Stability Pool is 0
    CLV insufficiency in Stability Pool is 0

    Pure division with error correction:
    Surplus ETH left in in Stability Pool is 0
    CLV insufficiency in Stability Pool is 0
   */

   it("11 accounts. 10 Borrowers add to SP, random CLV amounts. 1 liquidation, 10 Borrowers withdraw all their SP funds", async () => {
    // Acct 99 opens loan with 100 CLV
     await borrowerOperations.openLoan(0,  accounts[999], { from: accounts[999], value: dec(100, 'ether') })
     await borrowerOperations.withdrawCLV(dec(100, 18), accounts[999], {from: accounts[999]})
     
     // Account 0 (to be liquidated) opens a loan
     await borrowerOperations.openLoan(dec(100, 18), accounts[0],{from: accounts[0], value: dec(1, 'ether')})

     // 10 Accounts open loans and provide to SP
     await th.openLoan_allAccounts(accounts.slice(1, 11), contracts, dec(1, 'ether'), dec(100, 18))
     await th.th.provideToSP_allAccounts_randomAmount(10, 90, accounts.slice(2,11), stabilityPool)

     const account1SPDeposit = dec(50, 18)
     await stabilityPool.provideToSP(account1SPDeposit, ZERO_ADDRESS, {from: accounts[1]} )
     
     await priceFeed.setPrice(dec(100, 18))
     await cdpManager.liquidate(accounts[0])
 
     // All but one depositors withdraw their deposit
     
     for (account of accounts.slice(2, 11)) {
       await stabilityPool.withdrawFromSP(dec(100, 18), {from: account})
     }

    /* Sometimes, the error causes the last CLV withdrawal from SP to underflow and fail. 
    So provideToSP from the whale, so that the last 'rewarded' depositor, account[1] can withdraw */
    const whaleSPDeposit = dec(100, 18)
    await stabilityPool.provideToSP(whaleSPDeposit, ZERO_ADDRESS, {from: accounts[999]} )
    
    await stabilityPool.withdrawFromSP(account1SPDeposit, {from: accounts[1]} )
    const SP_ETH = await stabilityPool.getETH()
    const SP_CLV = await stabilityPool.getTotalCLVDeposits()  

    const SP_CLV_Insufficiency = web3.utils.toBN(whaleSPDeposit).sub(SP_CLV)

     // check Stability Pool
    console.log(`Surplus ETH left in in Stability Pool is ${SP_ETH}`)
    console.log(`CLV insufficiency in Stability Pool is ${SP_CLV_Insufficiency}`)
   })

   /* ABDK64, no error correction
      Sometimes subtraction overflows on last withdrawal from SP - error leaves insufficient CLV in Pool.
      Noticed when reward shares are recurring fractions.

      Error in ETH gain accumulates in the Pool.
      Surplus ETH left in in Stability Pool is 84
      CLV insufficiency in Stability Pool is 442

      DeciMath, no error correction:
      -- Subtraction Overflow

      Pure division with no error correction:
      Surplus ETH left in in Stability Pool is 366
      CLV insufficiency in Stability Pool is 67

      Pure division with error correction:
      Surplus ETH left in in Stability Pool is 446
      CLV insufficiency in Stability Pool is 507
    */

   it("101 accounts. 100 Borrowers add to SP, random CLV amounts. 1 liquidation, 100 Borrowers withdraw all their SP funds", async () => {
    // Acct 99 opens loan with 100 CLV
     await borrowerOperations.openLoan(0,  accounts[999], { from: accounts[999], value: dec(100, 'ether') })
     await borrowerOperations.withdrawCLV(dec(100, 18), accounts[999], {from: accounts[999]})
     
     // Account 0 (to be liquidated) opens a loan
     await borrowerOperations.openLoan(dec(100, 18), accounts[0],{from: accounts[0], value: dec(1, 'ether')})

     // 100 Accounts open loans and provide to SP
     await th.openLoan_allAccounts(accounts.slice(1, 101), contracts, dec(1, 'ether'), dec(100, 18))
     await th.th.provideToSP_allAccounts_randomAmount(10, 90, accounts.slice(2,101), stabilityPool)

     const account1SPDeposit = dec(50, 18)
     await stabilityPool.provideToSP(account1SPDeposit,ZERO_ADDRESS, {from: accounts[1]} )
     
     await priceFeed.setPrice(dec(100, 18))
     await cdpManager.liquidate(accounts[0])
 
     // All but one depositors withdraw their deposit
     for (account of accounts.slice(2, 101)) {
       await stabilityPool.withdrawFromSP(dec(100, 18), {from: account})
     }

    /* Sometimes, the error causes the last CLV withdrawal from SP to underflow and fail. 
    So provideToSP from the whale, so that the last 'rewarded' depositor, account[1] can withdraw */
    const whaleSPDeposit = dec(100, 18)
    await stabilityPool.provideToSP(whaleSPDeposit,ZERO_ADDRESS, {from: accounts[999]} )
    
    await stabilityPool.withdrawFromSP(account1SPDeposit, {from: accounts[1]} )

    const SP_ETH = await stabilityPool.getETH()
    const SP_CLV = await stabilityPool.getTotalCLVDeposits()  

    const SP_CLV_Insufficiency = web3.utils.toBN(whaleSPDeposit).sub(SP_CLV)

     // check Stability Pool
    console.log(`Surplus ETH left in in Stability Pool is ${SP_ETH}`)
    console.log(`CLV insufficiency in Stability Pool is ${SP_CLV_Insufficiency}`)
   })

   /* ABDK64, no error correction
    Surplus ETH left in in Stability Pool is 3321
    CLV insufficiency in Stability Pool is 1112

    DeciMath, no error correction:
    Surplus ETH left in in Stability Pool is 1373
    CLV insufficiency in Stability Pool is -13

    Pure division with no error correction:
    Surplus ETH left in in Stability Pool is 4087
    CLV insufficiency in Stability Pool is 1960

    Pure division with error correction:
    Surplus ETH left in in Stability Pool is 3072
    CLV insufficiency in Stability Pool is 452
  */ 

 it("501 accounts. 500 Borrowers add to SP, random CLV amounts. 1 liquidation, 500 Borrowers withdraw all their SP funds", async () => {
  // Acct 99 opens loan with 100 CLV
   await borrowerOperations.openLoan(0, accounts[999], { from: accounts[999], value: dec(100, 'ether') })
   await borrowerOperations.withdrawCLV(dec(100, 18), accounts[999], {from: accounts[999]})
   
   // Account 0 (to be liquidated) opens a loan
   await borrowerOperations.openLoan(dec(100, 18), accounts[0],{from: accounts[0], value: dec(1, 'ether')})

   // 500 Accounts open loans and provide to SP
   await th.openLoan_allAccounts(accounts.slice(1, 501), contracts, dec(1, 'ether'), dec(100, 18))
   await th.th.provideToSP_allAccounts_randomAmount(10, 90, accounts.slice(2,501), stabilityPool)

   const account1SPDeposit = dec(50, 18)
   await stabilityPool.provideToSP(account1SPDeposit, ZERO_ADDRESS, {from: accounts[1]} )
   
   await priceFeed.setPrice(dec(100, 18))
   await cdpManager.liquidate(accounts[0])

   // All but one depositors withdraw their deposit
   for (account of accounts.slice(2, 501)) {
     await stabilityPool.withdrawFromSP(dec(100, 18), {from: account})
   }

  /* Sometimes, the error causes the last CLV withdrawal from SP to underflow and fail. 
  So provideToSP from the whale, so that the last 'rewarded' depositor, account[1] can withdraw */
  const whaleSPDeposit = dec(100, 18)
  await stabilityPool.provideToSP(whaleSPDeposit,ZERO_ADDRESS, {from: accounts[999]} )
  
  await stabilityPool.withdrawFromSP(account1SPDeposit, {from: accounts[1]} )

  const SP_ETH = await stabilityPool.getETH()
  const SP_CLV = await stabilityPool.getTotalCLVDeposits()  

  const SP_CLV_Insufficiency = web3.utils.toBN(whaleSPDeposit).sub(SP_CLV)

   // check Stability Pool
  console.log(`Surplus ETH left in in Stability Pool is ${SP_ETH}`)
  console.log(`CLV insufficiency in Stability Pool is ${SP_CLV_Insufficiency}`)
 })

  /* ABDK64, no error correction:
    DeciMath, no error correction:
    Surplus ETH left in in Stability Pool is 2691
    CLV insufficiency in Stability Pool is -8445

    Pure division, no correction:
    Surplus ETH left in in Stability Pool is 18708
    CLV insufficiency in Stability Pool is 25427

    Pure division with error correction:
    Surplus ETH left in in Stability Pool is 1573
    CLV insufficiency in Stability Pool is 6037
  */ 

 it("10 accounts. 10x liquidate -> addColl. Check stake and totalStakes (On-chain data vs off-chain simulation)", async () => {
  await borrowerOperations.openLoan(0,  accounts[999], { from: accounts[999], value: dec(1000, 'ether') })
  await th.openLoan_allAccounts(accounts.slice(1, 11), contracts, dec(1, 'ether'), dec(170, 18))

  await priceFeed.setPrice(dec(100, 18))
 
  // Starting values for parallel off-chain computation
  let offchainTotalStakes = await cdpManager.totalStakes()
  let offchainTotalColl = await activePool.getETH()
  let offchainStake = web3.utils.toBN(0)
  let stakeDifference = web3.utils.toBN(0)
  let totalStakesDifference = web3.utils.toBN(0)

  // Loop over account range, alternately liquidating a CDP and opening a new loan
  for (i = 1; i < 10; i++) {
    const stakeOfCDPToLiquidate = (await cdpManager.CDPs(accounts[i]))[2]
    
    const newEntrantColl = web3.utils.toBN(dec(2, 18))
    
    /* Off-chain computation of new stake.  
    Remove the old stake from total, calculate the new stake, add new stake to total. */
    offchainTotalStakes = offchainTotalStakes.sub(stakeOfCDPToLiquidate)
    offchainTotalColl = offchainTotalColl
    // New loan opening creates a new stake, then adds 
    offchainStake = (newEntrantColl.mul(offchainTotalStakes)).div(offchainTotalColl)
    offchainTotalStakes = offchainTotalStakes.add(offchainStake)
    offchainTotalColl = offchainTotalColl.add(newEntrantColl)
   
    // Liquidate CDP 'i', and open loan from account '999 - i'
    await cdpManager.liquidate(accounts[i], {from: accounts[0]})
    await borrowerOperations.addColl(accounts[999 - i], accounts[999 - i], {from: accounts[999 - i], value: newEntrantColl })
  
    // Grab new stake and totalStakes on-chain
    const newStake = (await cdpManager.CDPs(accounts[999 - i]))[2] 
    const totalStakes = await cdpManager.totalStakes()
    
    stakeDifference = offchainStake.sub(newStake)
    totalStakesDifference = offchainTotalStakes.sub(totalStakes)
  }

  console.log(`Final difference in the last stake made, between on-chain and actual: ${stakeDifference}`)
  console.log(`Final difference in the last totalStakes value, between on-chain and actual: ${totalStakesDifference}`)
})

/* ABDK64, no error correction:
  Final difference in the last stake made, between on-chain and actual: 0
  Final difference in the last totalStakes value, between on-chain and actual: 0

  Final difference in the last stake made, between on-chain and actual: 0
  Final difference in the last totalStakes value, between on-chain and actual: -7

  Pure integer division, no correction:
  Final difference in the last stake made, between on-chain and actual: 0
  Final difference in the last totalStakes value, between on-chain and actual: 0
*/

 it("10 accounts. 10x liquidate -> addColl. Random coll. Check stake and totalStakes (On-chain data vs off-chain simulation)", async () => {
  await borrowerOperations.openLoan(0,  accounts[999], { from: accounts[999], value: dec(1000, 'ether') })
  await th.openLoan_allAccounts(accounts.slice(1, 11), contracts, dec(1, 'ether'), dec(170, 18))

  await priceFeed.setPrice(dec(100, 18))
 
  // Starting values for parallel off-chain computation
  let offchainTotalStakes = await cdpManager.totalStakes()
  let offchainTotalColl = await activePool.getETH()
  let offchainStake = web3.utils.toBN(0)
  let stakeDifference = web3.utils.toBN(0)
  let totalStakesDifference = web3.utils.toBN(0)

  // Loop over account range, alternately liquidating a CDP and opening a new loan
  for (i = 1; i < 10; i++) {
    const stakeOfCDPToLiquidate = (await cdpManager.CDPs(accounts[i]))[2]
    
    const newEntrantColl = web3.utils.toBN(randAmountInWei(1, 100))
    
    /* Off-chain computation of new stake.  
    Remove the old stake from total, calculate the new stake, add new stake to total. */
    offchainTotalStakes = offchainTotalStakes.sub(stakeOfCDPToLiquidate)
    offchainTotalColl = offchainTotalColl
    // New loan opening creates a new stake, then adds 
    offchainStake = (newEntrantColl.mul(offchainTotalStakes)).div(offchainTotalColl)
    offchainTotalStakes = offchainTotalStakes.add(offchainStake)
    offchainTotalColl = offchainTotalColl.add(newEntrantColl)
   
    // Liquidate CDP 'i', and open loan from account '999 - i'
    await cdpManager.liquidate(accounts[i], {from: accounts[0]})
    await borrowerOperations.addColl(accounts[999 - i], accounts[999 - i], {from: accounts[999 - i], value: newEntrantColl })
  
    // Grab new stake and totalStakes on-chain
    const newStake = (await cdpManager.CDPs(accounts[999 - i]))[2] 
    const totalStakes = await cdpManager.totalStakes()
    
    stakeDifference = offchainStake.sub(newStake)
    totalStakesDifference = offchainTotalStakes.sub(totalStakes)
  }

  console.log(`Final difference in the last stake made, between on-chain and actual: ${stakeDifference}`)
  console.log(`Final difference in the last totalStakes value, between on-chain and actual: ${totalStakesDifference}`)
})

/* ABDK64, no error correction:
  Final difference in the last stake made, between on-chain and actual: 2
  Final difference in the last totalStakes value, between on-chain and actual: 7

  DeciMath, no error correction:
  Final difference in the last stake made, between on-chain and actual: 8
  Final difference in the last totalStakes value, between on-chain and actual: -68

  Pure integer division, no correction:
  Final difference in the last stake made, between on-chain and actual: 0
  Final difference in the last totalStakes value, between on-chain and actual: 0
*/

it("100 accounts. 100x liquidate -> addColl. Random coll. Check stake and totalStakes (On-chain data vs off-chain simulation)", async () => {
  await borrowerOperations.openLoan(0, accounts[999], { from: accounts[999], value: dec(1000, 'ether') })
  await th.openLoan_allAccounts(accounts.slice(1, 101), contracts, dec(1, 'ether'), dec(170, 18))

  await priceFeed.setPrice(dec(100, 18))
 
  // Starting values for parallel off-chain computation
  let offchainTotalStakes = await cdpManager.totalStakes()
  let offchainTotalColl = await activePool.getETH()
  let offchainStake = web3.utils.toBN(0)
  let stakeDifference = web3.utils.toBN(0)
  let totalStakesDifference = web3.utils.toBN(0)

  // Loop over account range, alternately liquidating a CDP and opening a new loan
  for (i = 1; i < 100; i++) {
    const stakeOfCDPToLiquidate = (await cdpManager.CDPs(accounts[i]))[2]
    
    const newEntrantColl = web3.utils.toBN(randAmountInWei(12, 73422))
    
    /* Off-chain computation of new stake.  
    Remove the old stake from total, calculate the new stake, add new stake to total. */
    offchainTotalStakes = offchainTotalStakes.sub(stakeOfCDPToLiquidate)
    offchainTotalColl = offchainTotalColl
    // New loan opening creates a new stake, then adds 
    offchainStake = (newEntrantColl.mul(offchainTotalStakes)).div(offchainTotalColl)
    offchainTotalStakes = offchainTotalStakes.add(offchainStake)
    offchainTotalColl = offchainTotalColl.add(newEntrantColl)
   
    // Liquidate CDP 'i', and open loan from account '999 - i'
    await cdpManager.liquidate(accounts[i], {from: accounts[0]})
    await borrowerOperations.addColl(accounts[999 - i], accounts[999 - i], {from: accounts[999 - i], value: newEntrantColl })
  
    // Grab new stake and totalStakes on-chain
    const newStake = (await cdpManager.CDPs(accounts[999 - i]))[2] 
    const totalStakes = await cdpManager.totalStakes()
    
    stakeDifference = offchainStake.sub(newStake)
    totalStakesDifference = offchainTotalStakes.sub(totalStakes)
  }

  console.log(`Final difference in the last stake made, between on-chain and actual: ${stakeDifference}`)
  console.log(`Final difference in the last totalStakes value, between on-chain and actual: ${totalStakesDifference}`)
})

/* ABDK64, no error correction:
  Final difference in the last stake made, between on-chain and actual: 1
  Final difference in the last totalStakes value, between on-chain and actual: 321

  DeciMath, no error correction:
  Final difference in the last stake made, between on-chain and actual: -20
  Final difference in the last totalStakes value, between on-chain and actual: -138

  Pure integer division, no correction:
  Final difference in the last stake made, between on-chain and actual: 0
  Final difference in the last totalStakes value, between on-chain and actual: 0
*/

// --- Applied rewards, large coll and debt ---

it("11 accounts with random large coll, magnitude ~1e8 ether. 1 liquidation. 10 accounts do CDP operations (apply rewards)", async () => {
  await borrowerOperations.openLoan(0,  accounts[99], { from: accounts[99], value: dec(100, 'ether') })
  await borrowerOperations.openLoan(dec(170, 18), accounts[0], { from: accounts[0], value: dec(1, 'ether') })

  // Troves open with 100-200 million ether
  await th.openLoan_allAccounts_randomETH(100000000, 200000000, accounts.slice(1, 10), contracts, dec(170, 18))

  await priceFeed.setPrice(dec(100, 18))

  await cdpManager.liquidate(accounts[0])

  for (account of accounts.slice(1, 10)) {
    // apply rewards
    borrowerOperations.addColl(account, account, { from: account, value: 1 })
  }

  await borrowerOperations.addColl(accounts[99], accounts[99], { from: accounts[99], value: 1 })
  // check DefaultPool
  const ETH_DefaultPool = await defaultPool.getETH()
  const CLVDebt_DefaultPool = await defaultPool.getCLVDebt()
  console.log(`ETH left in Default Pool is: ${ETH_DefaultPool}`)
  console.log(`CLVDebt left in Default Pool is: ${CLVDebt_DefaultPool}`)
})

/* DeciMath:
  ETH left in Default Pool is: 563902502
  CLVDebt left in Default Pool is: 308731912

  Pure division, correction:
  ETH left in Default Pool is: 1136050360
  CLVDebt left in Default Pool is: 997601870

  Pure division, no correction:
  ETH left in Default Pool is: 810899932
  CLVDebt left in Default Pool is: 535042995
*/

it("101 accounts with random large coll, magnitude ~1e8 ether. 1 liquidation. 500 accounts do a CDP operation (apply rewards)", async () => {
  await borrowerOperations.openLoan(0,  accounts[999], { from: accounts[999], value: dec(1000, 'ether') })
  await borrowerOperations.openLoan(dec(170, 18), accounts[0], { from: accounts[0], value: dec(1, 'ether') })

   // Troves open with 100-200 million ether
  await th.openLoan_allAccounts_randomETH(100000000, 200000000, accounts.slice(1, 100), contracts, dec(170, 18))

  await priceFeed.setPrice(dec(100, 18))

  await cdpManager.liquidate(accounts[0])

  for (account of accounts.slice(1, 100)) {
    // apply rewards
    borrowerOperations.addColl(account, account, { from: account, value: 1 })
  }
 
  await borrowerOperations.addColl(accounts[999], accounts[999], { from: accounts[999], value: 1 })
  // check DefaultPool
  const ETH_DefaultPool = await defaultPool.getETH()
  const CLVDebt_DefaultPool = await defaultPool.getCLVDebt()
  console.log(`ETH left in Default Pool is: ${ETH_DefaultPool}`)
  console.log(`CLVDebt left in Default Pool is: ${CLVDebt_DefaultPool}`)
})

 /*
  Pure division, no correction:
  ETH left in Default Pool is: 8356761440
  CLVDebt left in Default Pool is: 14696382412

  Pure division, correction:
  ETH left in Default Pool is: 9281255535
  CLVDebt left in Default Pool is: 5854012464
  */

// --- Liquidations, large coll and debt ---

it("11 accounts with random ETH and proportional CLV (180:1). 10 liquidations. Check (DefaultPool - totalRewards) differences", async () => {
  await borrowerOperations.openLoan(0,  accounts[999], { from: accounts[999], value: dec(1, 27) })

  // Troves open with 100-200 million ether and proportional CLV Debt
  await th.openLoan_allAccounts_randomETH_ProportionalCLV(100000000, 200000000, accounts.slice(0, 11), contracts, 180)

  await priceFeed.setPrice(dec(100, 18))

  await cdpManager.liquidate(accounts[0])

  for (account of accounts.slice(1, 11)) {
    await cdpManager.liquidate(account)
  }

  const L_ETH = await cdpManager.L_ETH()
  const L_CLVDebt = await cdpManager.L_CLVDebt()

  const totalColl = await activePool.getETH()

  const _1e18_BN = web3.utils.toBN(dec(1, 18))
  const totalETHRewards = (totalColl.mul(L_ETH)).div(_1e18_BN)
  const totalCLVRewards = (totalColl.mul(L_CLVDebt)).div(_1e18_BN)

  const defaultPoolETH = await defaultPool.getETH()
  const defaultPoolCLVDebt = await defaultPool.getCLVDebt()

  const ETHRewardDifference = defaultPoolETH.sub(totalETHRewards)
  const CLVDebtRewardDifference = defaultPoolCLVDebt.sub(totalCLVRewards)

  console.log(`ETH difference between total pending rewards and DefaultPool: ${ETHRewardDifference} `)
  console.log(`CLVDebt difference between total pending rewards and DefaultPool: ${CLVDebtRewardDifference} `)
})
 
/* 
  Pure division, no error correction:
  ETH difference between total pending rewards and DefaultPool: 9000000000
  CLVDebt difference between total pending rewards and DefaultPool: 12000000000

  Pure division with correction:
  ETH difference between total pending rewards and DefaultPool: 1000000000
  CLVDebt difference between total pending rewards and DefaultPool: 1000000000
  */

  it("101 accounts with random ETH and proportional CLV (180:1). 100 liquidations. Check 1) (DefaultPool - totalDistributionRewards) difference, and 2) ", async () => {
    await borrowerOperations.openLoan(0,  accounts[999], { from: accounts[999], value: dec(1, 28) })

    // Troves open with 100-200 million ether and proportional CLV Debt
    await th.openLoan_allAccounts_randomETH_ProportionalCLV(100000000, 200000000, accounts.slice(0, 101), contracts, 180)

    await priceFeed.setPrice(dec(100, 18))

    await cdpManager.liquidate(accounts[0])

    // Grab total active coll and debt before liquidations
    for (account of accounts.slice(1, 101)) {
      await cdpManager.liquidate(account)
    }

    // check (DefaultPool  - totalRewards)
    const L_ETH = await cdpManager.L_ETH()
    const L_CLVDebt = await cdpManager.L_CLVDebt()

    const totalColl = await activePool.getETH()

    const _1e18_BN = web3.utils.toBN(dec(1, 18))
    const totalETHRewards = (totalColl.mul(L_ETH)).div(_1e18_BN)
    const totalCLVRewards = (totalColl.mul(L_CLVDebt)).div(_1e18_BN)

    const defaultPoolETH = await defaultPool.getETH()
    const defaultPoolCLVDebt = await defaultPool.getCLVDebt()

    const ETHRewardDifference = defaultPoolETH.sub(totalETHRewards)
    const CLVDebtRewardDifference = defaultPoolCLVDebt.sub(totalCLVRewards)

    console.log(`ETH difference between total pending rewards and DefaultPool: ${ETHRewardDifference} `)
    console.log(`CLVDebt difference between total pending rewards and DefaultPool: ${CLVDebtRewardDifference} `)
  })
  /*
    Pure division, no correction:
    ETH difference between total pending rewards and DefaultPool: 910000000000
    CLVDebt difference between total pending rewards and DefaultPool: 870000000000

    Pure division with correction:
    ETH difference between total pending rewards and DefaultPool: 10000000000
    CLVDebt difference between total pending rewards and DefaultPool: 10000000000
  */
})

  /* --- TODO:
 
 - Stakes computations. Errors occur in stake = totalColl/totalStakes.  
 
 Two contributions to accumulated error:

 -Truncation in division (-)
 -Previous error baked in to totalStakes, reducing the denominator (+)

 Test to see if error is stable or grows. 

  -----
  Findings with ABDK64 throughout:
  -----

  ABDK64:

  1) Reward applications accumulate ETH and CLVDebt error in DefaultPool

  2) Liquidations accumulate ETH and CLVDebt error in DefaultPool

  3) Liquidations with partial offset send slightly too little to StabilityPool, and redistribute slightly too much
  
  4) StabilityPool Withdrawals accumulate ETH error in the StabilityPool

  5) StabilityPool Withdrawals can accumulate CLVLoss in the StabilityPool (i.e. they distribute too much CLV), and can block
  the final deposit withdrawal

  DeciMath:

  1) Lower error overall - 5-10x

  2) Similar noticable error accumulation

  3) Errors more likely to be negative, and cause subtraction overflows

  */<|MERGE_RESOLUTION|>--- conflicted
+++ resolved
@@ -19,14 +19,8 @@
   let contracts 
   beforeEach(async () => {
     contracts = await deploymentHelper.deployLiquityCore()
-<<<<<<< HEAD
-    const GTContracts = await deploymentHelper.deployGTContracts()
-    
-=======
     const LQTYContracts = await deploymentHelper.deployLQTYContracts()
-
-    priceFeed = contracts.priceFeed
->>>>>>> 462030cb
+    
     clvToken = contracts.clvToken
     priceFeed = contracts.priceFeed
     sortedCDPs = contracts.sortedCDPs
@@ -34,18 +28,6 @@
     activePool = contracts.activePool
     stabilityPool = contracts.stabilityPool
     defaultPool = contracts.defaultPool
-<<<<<<< HEAD
-    borrowerOperations = contracts.borrowerOperations  
-    
-    lqtyStaking = GTContracts.lqtyStaking
-    growthToken = GTContracts.growthToken
-    communityIssuance = GTContracts.communityIssuance
-    lockupContractFactory = GTContracts.lockupContractFactory
-
-    await deploymentHelper.connectGTContracts(GTContracts)
-    await deploymentHelper.connectCoreContracts(contracts, GTContracts)
-    await deploymentHelper.connectGTContractsToCore(GTContracts, contracts)
-=======
     borrowerOperations = contracts.borrowerOperations
   
     lqtyStaking = LQTYContracts.lqtyStaking
@@ -56,7 +38,6 @@
     await deploymentHelper.connectLQTYContracts(LQTYContracts)
     await deploymentHelper.connectCoreContracts(contracts, LQTYContracts)
     await deploymentHelper.connectLQTYContractsToCore(LQTYContracts, contracts)
->>>>>>> 462030cb
   })
 
   // --- Check accumulation from repeatedly applying rewards ---

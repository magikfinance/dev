--- conflicted
+++ resolved
@@ -19,30 +19,16 @@
 
     // --- Functions ---
 
-<<<<<<< HEAD
-    function setCDPManager(address _CDPManagerAddress) external;
-
-    function setPoolManager(address _poolManagerAddress) external;
-
-     function setActivePool(address _activePoolAddress) external; 
-
-    function setDefaultPool(address _defaultPoolAddress) external;
-
-    function setPriceFeed(address _priceFeedAddress) external;
-
-    function setSortedCDPs(address _sortedCDPsAddress) external;
-
-    function setGTStaking(address _gtStakingAddress) external;
-=======
     function setAddresses(
         address _cdpManagerAddress,
         address _poolManagerAddress,
         address _activePoolAddress,
         address _defaultPoolAddress,
         address _priceFeedAddress,
-        address _sortedCDPsAddress
+        address _sortedCDPsAddress,
+        address _clvTokenAddress,
+        address _gtStakingAddress
     ) external;
->>>>>>> f0351cf6
 
     function openLoan(uint _CLVAmount, address _hint) external payable;
 

--- conflicted
+++ resolved
@@ -23,12 +23,8 @@
   faAngleUp,
   faAngleDoubleUp,
   faAngleDown,
-<<<<<<< HEAD
-  faAngleDoubleDown
-=======
   faAngleDoubleDown,
   faPen
->>>>>>> 6820bc73
 } from "@fortawesome/free-solid-svg-icons";
 import { faClipboard } from "@fortawesome/free-regular-svg-icons";
 import { FontAwesomeIcon, FontAwesomeIconProps } from "@fortawesome/react-fontawesome";
@@ -57,12 +53,8 @@
   faAngleUp,
   faAngleDoubleUp,
   faAngleDown,
-<<<<<<< HEAD
-  faAngleDoubleDown
-=======
   faAngleDoubleDown,
   faPen
->>>>>>> 6820bc73
 );
 
 const getIcon = (name: IconName): IconProp => {

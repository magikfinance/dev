const deploymentHelper = require("../utils/deploymentHelpers.js")
const testHelpers = require("../utils/testHelpers.js")
const BorrowerOperationsTester = artifacts.require("./BorrowerOperationsTester.sol")
const NonPayable = artifacts.require('NonPayable.sol')

const th = testHelpers.TestHelper

const dec = th.dec
const toBN = th.toBN
const mv = testHelpers.MoneyValues
const timeValues = testHelpers.TimeValues

const ZERO_ADDRESS = th.ZERO_ADDRESS
const assertRevert = th.assertRevert

/* NOTE: Some of the borrowing tests do not test for specific LUSD fee values. They only test that the 
 * fees are non-zero when they should occur, and that they decay over time.
 *
 * Specific LUSD fee values will depend on the final fee schedule used, and the final choice for
 *  the parameter MINUTE_DECAY_FACTOR in the TroveManager, which is still TBD based on economic
 * modelling.
 * 
 */ 

contract('BorrowerOperations', async accounts => {

  const [
    owner, alice, bob, carol, dennis, whale,
    A, B, C, D, E,
    // defaulter_1, defaulter_2,
    frontEnd_1, frontEnd_2, frontEnd_3] = accounts;

  // const frontEnds = [frontEnd_1, frontEnd_2, frontEnd_3]

  let priceFeed
  let lusdToken
  let sortedTroves
  let troveManager
  let activePool
  let stabilityPool
  let defaultPool
  let borrowerOperations

  let contracts

  let LUSD_GAS_COMPENSATION

  before(async () => {

  })

  beforeEach(async () => {
    contracts = await deploymentHelper.deployLiquityCore()
    contracts.borrowerOperations = await BorrowerOperationsTester.new()
    contracts = await deploymentHelper.deployLUSDToken(contracts)
    const LQTYContracts = await deploymentHelper.deployLQTYContracts()

<<<<<<< HEAD
    priceFeed = contracts.priceFeedTestnet
    clvToken = contracts.clvToken
    sortedCDPs = contracts.sortedCDPs
    cdpManager = contracts.cdpManager
=======
    priceFeed = contracts.priceFeed
    lusdToken = contracts.lusdToken
    sortedTroves = contracts.sortedTroves
    troveManager = contracts.troveManager
>>>>>>> b980edbe
    activePool = contracts.activePool
    stabilityPool = contracts.stabilityPool
    defaultPool = contracts.defaultPool
    borrowerOperations = contracts.borrowerOperations
    hintHelpers = contracts.hintHelpers

    lqtyStaking = LQTYContracts.lqtyStaking
    lqtyToken = LQTYContracts.lqtyToken
    communityIssuance = LQTYContracts.communityIssuance
    lockupContractFactory = LQTYContracts.lockupContractFactory

    await deploymentHelper.connectLQTYContracts(LQTYContracts)
    await deploymentHelper.connectCoreContracts(contracts, LQTYContracts)
    await deploymentHelper.connectLQTYContractsToCore(LQTYContracts, contracts)

<<<<<<< HEAD
    CLV_GAS_COMPENSATION = await borrowerOperations.CLV_GAS_COMPENSATION()

    await priceFeed.setPrice(dec(200, 18))
=======
    LUSD_GAS_COMPENSATION = await borrowerOperations.LUSD_GAS_COMPENSATION()
>>>>>>> b980edbe
  })

  it("addColl(): Increases the activePool ETH and raw ether balance by correct amount", async () => {

    await borrowerOperations.openTrove(0, alice, { from: alice, value: dec(1, 'ether') })

    const activePool_ETH_Before = await activePool.getETH()
    const activePool_RawEther_Before = await web3.eth.getBalance(activePool.address)
    assert.equal(activePool_ETH_Before, dec(1, 'ether'))
    assert.equal(activePool_RawEther_Before, dec(1, 'ether'))

    await borrowerOperations.addColl(alice, { from: alice, value: dec(1, 'ether') })

    const activePool_ETH_After = await activePool.getETH()
    const activePool_RawEther_After = await web3.eth.getBalance(activePool.address)
    assert.equal(activePool_ETH_After, dec(2, 'ether'))
    assert.equal(activePool_RawEther_After, dec(2, 'ether'))
  })

  it("addColl(), active Trove: adds the correct collateral amount to the Trove", async () => {
    // alice creates a Trove and adds first collateral
    await borrowerOperations.openTrove(0, alice, { from: alice, value: dec(1, 'ether') })

    const alice_Trove_Before = await troveManager.Troves(alice)
    coll_Before = alice_Trove_Before[1]
    const status_Before = alice_Trove_Before[3]

    // check coll and status before
    assert.equal(coll_Before, dec(1, 'ether'))
    assert.equal(status_Before, 1)

    // Alice adds second collateral
    await borrowerOperations.addColl(alice, { from: alice, value: dec(1, 'ether') })

    const alice_Trove_After = await troveManager.Troves(alice)
    const coll_After = alice_Trove_After[1]
    const status_After = alice_Trove_After[3]

    // check coll increases by correct amount,and status remains active
    assert.equal(coll_After, dec(2, 'ether'))
    assert.equal(status_After, 1)
  })

  it("addColl(), active Trove: Trove is in sortedList before and after", async () => {
    // alice creates a Trove and adds first collateral
    await borrowerOperations.openTrove(0, alice, { from: alice, value: dec(1, 'ether') })

    // check Alice is in list before
    const aliceTroveInList_Before = await sortedTroves.contains(alice)
    const listIsEmpty_Before = await sortedTroves.isEmpty()
    assert.equal(aliceTroveInList_Before, true)
    assert.equal(listIsEmpty_Before, false)

    await borrowerOperations.addColl(alice, { from: alice, value: dec(1, 'ether') })

    // check Alice is still in list after
    const aliceTroveInList_After = await sortedTroves.contains(alice)
    const listIsEmpty_After = await sortedTroves.isEmpty()
    assert.equal(aliceTroveInList_After, true)
    assert.equal(listIsEmpty_After, false)
  })

  it("addColl(), active Trove: updates the stake and updates the total stakes", async () => {
    //  Alice creates initial Trove with 1 ether
    await borrowerOperations.openTrove(0, alice, { from: alice, value: dec(1, 'ether') })

    const alice_Trove_Before = await troveManager.Troves(alice)
    const alice_Stake_Before = alice_Trove_Before[2].toString()
    const totalStakes_Before = (await troveManager.totalStakes()).toString()

    assert.equal(alice_Stake_Before, '1000000000000000000')
    assert.equal(totalStakes_Before, '1000000000000000000')

    // Alice tops up Trove collateral with 2 ether
    await borrowerOperations.addColl(alice, { from: alice, value: dec(2, 'ether') })

    // Check stake and total stakes get updated
    const alice_Trove_After = await troveManager.Troves(alice)
    const alice_Stake_After = alice_Trove_After[2].toString()
    const totalStakes_After = (await troveManager.totalStakes()).toString()

    assert.equal(alice_Stake_After, '3000000000000000000')
    assert.equal(totalStakes_After, '3000000000000000000')
  })

  it("addColl(), active Trove: applies pending rewards and updates user's L_ETH, L_LUSDDebt snapshots", async () => {
    // --- SETUP ---
    // Alice adds 15 ether, Bob adds 5 ether, Carol adds 1 ether.  Withdraw 90/90/170 LUSD (+ 10 LUSD for gas compensation)
    const LUSDwithdrawal_A = toBN(dec(90, 18))
    const LUSDwithdrawal_B = toBN(dec(90, 18))
    const LUSDwithdrawal_C = toBN(dec(170, 18))

    await borrowerOperations.openTrove(LUSDwithdrawal_A, alice, { from: alice, value: dec(15, 'ether') })
    await borrowerOperations.openTrove(LUSDwithdrawal_B, bob, { from: bob, value: dec(5, 'ether') })
    await borrowerOperations.openTrove(LUSDwithdrawal_C, carol, { from: carol, value: dec(1, 'ether') })

    // --- TEST ---

    // price drops to 1ETH:100LUSD, reducing Carol's ICR below MCR
    await priceFeed.setPrice('100000000000000000000');

    // Close Carol's Trove, liquidating her 1 ether and 180LUSD.
    const tx = await troveManager.liquidate(carol, { from: owner });
    const liquidatedDebt_C = th.getEmittedLiquidatedDebt(tx)
    const liquidatedColl_C = th.getEmittedLiquidatedColl(tx)

    assert.isFalse(await sortedTroves.contains(carol))

    const L_ETH = await troveManager.L_ETH()
    const L_LUSDDebt = await troveManager.L_LUSDDebt()

    // check Alice and Bob's reward snapshots are zero before they alter their Troves
    const alice_rewardSnapshot_Before = await troveManager.rewardSnapshots(alice)
    const alice_ETHrewardSnapshot_Before = alice_rewardSnapshot_Before[0]
    const alice_LUSDDebtRewardSnapshot_Before = alice_rewardSnapshot_Before[1]

    const bob_rewardSnapshot_Before = await troveManager.rewardSnapshots(bob)
    const bob_ETHrewardSnapshot_Before = bob_rewardSnapshot_Before[0]
    const bob_LUSDDebtRewardSnapshot_Before = bob_rewardSnapshot_Before[1]

    assert.equal(alice_ETHrewardSnapshot_Before, 0)
    assert.equal(alice_LUSDDebtRewardSnapshot_Before, 0)
    assert.equal(bob_ETHrewardSnapshot_Before, 0)
    assert.equal(bob_LUSDDebtRewardSnapshot_Before, 0)

    // Alice and Bob top up their Troves
    await borrowerOperations.addColl(alice, { from: alice, value: dec(5, 'ether') })
    await borrowerOperations.addColl(bob, { from: bob, value: dec(1, 'ether') })

    /* Check that both alice and Bob have had pending rewards applied in addition to their top-ups. 
    
    When Carol defaulted, her liquidated debt and coll was distributed to A and B in proportion to their 
    collateral shares.  
    */
    const expectedCollReward_A = liquidatedColl_C.mul(toBN(dec(15, 'ether'))).div(toBN(dec(20, 'ether')))
    const expectedDebtReward_A = liquidatedDebt_C.mul(toBN(dec(15, 'ether'))).div(toBN(dec(20, 'ether')))
    const expectedCollReward_B = liquidatedColl_C.mul(toBN(dec(5, 'ether'))).div(toBN(dec(20, 'ether')))
    const expectedDebtReward_B = liquidatedDebt_C.mul(toBN(dec(5, 'ether'))).div(toBN(dec(20, 'ether')))

    const alice_Trove_After = await troveManager.Troves(alice)
    const alice_LUSDDebt_After = alice_Trove_After[0]
    const alice_Coll_After = alice_Trove_After[1]

    const bob_Trove_After = await troveManager.Troves(bob)
    const bob_LUSDDebt_After = bob_Trove_After[0]
    const bob_Coll_After = bob_Trove_After[1]

    // Expect Alice coll = 15 + 5  + reward
    // Expect Bob coll = 5 + 1 + reward
    assert.isAtMost(th.getDifference(alice_Coll_After, toBN(dec(20, 'ether')).add(expectedCollReward_A)), 100)
    assert.isAtMost(th.getDifference(alice_LUSDDebt_After, LUSDwithdrawal_A.add(expectedDebtReward_A).add(toBN(dec(10, 18)))), 100)

    assert.isAtMost(th.getDifference(bob_Coll_After, toBN(dec(6, 'ether')).add(expectedCollReward_B)), 100)
    assert.isAtMost(th.getDifference(bob_LUSDDebt_After, LUSDwithdrawal_B.add(expectedDebtReward_B).add(toBN(dec(10, 18)))), 100)

    /* After top up, both Alice and Bob's snapshots of the rewards-per-unit-staked metrics should be updated
    to the latest values of L_ETH and L_LUSDDebt */
    const alice_rewardSnapshot_After = await troveManager.rewardSnapshots(alice)
    const alice_ETHrewardSnapshot_After = alice_rewardSnapshot_After[0]
    const alice_LUSDDebtRewardSnapshot_After = alice_rewardSnapshot_After[1]

    const bob_rewardSnapshot_After = await troveManager.rewardSnapshots(bob)
    const bob_ETHrewardSnapshot_After = bob_rewardSnapshot_After[0]
    const bob_LUSDDebtRewardSnapshot_After = bob_rewardSnapshot_After[1]

    assert.isAtMost(th.getDifference(alice_ETHrewardSnapshot_After, L_ETH), 100)
    assert.isAtMost(th.getDifference(alice_LUSDDebtRewardSnapshot_After, L_LUSDDebt), 100)
    assert.isAtMost(th.getDifference(bob_ETHrewardSnapshot_After, L_ETH), 100)
    assert.isAtMost(th.getDifference(bob_LUSDDebtRewardSnapshot_After, L_LUSDDebt), 100)
  })

  // it("addColl(), active Trove: adds the right corrected stake after liquidations have occured", async () => {
  //  // TODO - check stake updates for addColl/withdrawColl/adustTrove ---

  //   // --- SETUP ---
  //   // A,B,C add 15/5/5 ETH, withdraw 100/100/900 LUSD
  //   await borrowerOperations.openTrove(dec(100, 18), alice, { from: alice, value: dec(15, 'ether') })
  //   await borrowerOperations.openTrove(dec(100, 18), bob, { from: bob, value: dec(4, 'ether') })
  //   await borrowerOperations.openTrove(dec(900, 18), carol, { from: carol, value: dec(5, 'ether') })

  //   await borrowerOperations.openTrove(0, dennis, { from: dennis, value: dec(1, 'ether') })
  //   // --- TEST ---

  //   // price drops to 1ETH:100LUSD, reducing Carol's ICR below MCR
  //   await priceFeed.setPrice('100000000000000000000');

  //   // close Carol's Trove, liquidating her 5 ether and 900LUSD.
  //   await troveManager.liquidate(carol, { from: owner });

  //   // dennis tops up his trove by 1 ETH
  //   await borrowerOperations.addColl(dennis, { from: dennis, value: dec(1, 'ether') })

  //   /* Check that Dennis's recorded stake is the right corrected stake, less than his collateral. A corrected 
  //   stake is given by the formula: 

  //   s = totalStakesSnapshot / totalCollateralSnapshot 

  //   where snapshots are the values immediately after the last liquidation.  After Carol's liquidation, 
  //   the ETH from her Trove has now become the totalPendingETHReward. So:

  //   totalStakes = (alice_Stake + bob_Stake + dennis_orig_stake ) = (15 + 4 + 1) =  20 ETH.
  //   totalCollateral = (alice_Collateral + bob_Collateral + dennis_orig_coll + totalPendingETHReward) = (15 + 4 + 1 + 5)  = 25 ETH.

  //   Therefore, as Dennis adds 1 ether collateral, his corrected stake should be:  s = 2 * (20 / 25 ) = 1.6 ETH */
  //   const dennis_Trove = await troveManager.Troves(dennis)

  //   const dennis_Stake = dennis_Trove[2]
  //   console.log(dennis_Stake.toString())

  //   assert.isAtMost(th.getDifference(dennis_Stake), 100)
  // })

  it("addColl(), reverts if trove is non-existent or closed", async () => {
    // A, B open troves
    await borrowerOperations.openTrove(0, alice, { from: alice, value: dec(1, 'ether') })
    await borrowerOperations.openTrove(dec(100, 18), bob, { from: bob, value: dec(1, 'ether') })

    // Carol attempts to add collateral to her non-existent trove
    try {
      const txCarol = await borrowerOperations.addColl(carol, { from: carol, value: dec(1, 'ether') })
      assert.isFalse(txCarol.receipt.status)
    } catch (error) {
      assert.include(error.message, "revert")
      assert.include(error.message, "Trove does not exist or is closed")
    }

    // Price drops
    await priceFeed.setPrice(dec(100, 18))

    // Bob gets liquidated
    await troveManager.liquidate(bob)

    assert.isFalse(await sortedTroves.contains(bob))

    // Bob attempts to add collateral to his closed trove
    try {
      const txBob = await borrowerOperations.addColl(bob, { value: dec(1, 'ether') })
      assert.isFalse(txBob.receipt.status)
    } catch (error) {
      assert.include(error.message, "revert")
      assert.include(error.message, "Trove does not exist or is closed")
    }
  })

  it('addColl(): can add collateral in Recovery Mode', async () => {
    await borrowerOperations.openTrove(0, alice, { from: alice, value: dec(1, 'ether') })
    await borrowerOperations.withdrawLUSD(dec(100, 18), alice, { from: alice })

    assert.isFalse(await troveManager.checkRecoveryMode())

    await priceFeed.setPrice('105000000000000000000')

    assert.isTrue(await troveManager.checkRecoveryMode())

    await borrowerOperations.addColl(alice, { from: alice, value: dec(1, 'ether') })

    // Check Alice's collateral
    const alice_collateral = (await troveManager.Troves(alice))[1].toString()
    assert.equal(alice_collateral, dec(2, 'ether'))
  })


  // --- withdrawColl() ---

  // reverts when calling address does not have active trove  
  it("withdrawColl(): reverts when calling address does not have active trove", async () => {
    await borrowerOperations.openTrove(0, alice, { from: alice, value: dec(1, 'ether') })
    await borrowerOperations.openTrove(0, bob, { from: bob, value: dec(1, 'ether') })

    // Bob successfully withdraws some coll
    const txBob = await borrowerOperations.withdrawColl(dec(100, 'finney'), bob, { from: bob })
    assert.isTrue(txBob.receipt.status)

    // Carol with no active trove attempts to withdraw
    try {
      const txCarol = await borrowerOperations.withdrawColl(dec(1, 'ether'), carol, { from: carol })
      assert.isFalse(txCarol.receipt.status)
    } catch (err) {
      assert.include(err.message, "revert")
    }
  })

  it("withdrawColl(): reverts when system is in Recovery Mode", async () => {
    await borrowerOperations.openTrove(0, alice, { from: alice, value: dec(1, 'ether') })
    await borrowerOperations.openTrove(0, bob, { from: bob, value: dec(1, 'ether') })
    await borrowerOperations.withdrawLUSD(dec(100, 18), alice, { from: alice })
    await borrowerOperations.withdrawLUSD(dec(100, 18), bob, { from: bob })

    assert.isFalse(await troveManager.checkRecoveryMode())

    // Withdrawal possible when recoveryMode == false
    const txAlice = await borrowerOperations.withdrawColl(1000, alice, { from: alice })
    assert.isTrue(txAlice.receipt.status)

    await priceFeed.setPrice('105000000000000000000')

    assert.isTrue(await troveManager.checkRecoveryMode())

    //Check withdrawal impossible when recoveryMode == true
    try {
      const txBob = await borrowerOperations.withdrawColl(1000, bob, { from: bob })
      assert.isFalse(txBob.receipt.status)
    } catch (err) {
      assert.include(err.message, "revert")
    }
  })

  it("withdrawColl(): reverts when requested ETH withdrawal is > the trove's collateral", async () => {
    await borrowerOperations.openTrove(0, alice, { from: alice, value: dec(1, 'ether') })
    await borrowerOperations.openTrove(0, bob, { from: bob, value: dec(1, 'ether') })
    await borrowerOperations.openTrove(0, carol, { from: carol, value: dec(1, 'ether') })

    // Carol withdraws exactly all her collateral
    await assertRevert(
      borrowerOperations.withdrawColl('1000000000000000000', carol, { from: carol }),
      'BorrowerOps: An operation that would result in ICR < MCR is not permitted'
    )

    // Bob attempts to withdraw 1 wei more than his collateral
    try {
      const txBob = await borrowerOperations.withdrawColl('1000000000000000001', bob, { from: bob })
      assert.isFalse(txBob.receipt.status)
    } catch (err) {
      assert.include(err.message, "revert")
    }
  })

  it("withdrawColl(): reverts when withdrawal would bring the user's ICR < MCR", async () => {
    await priceFeed.setPrice(dec(100, 18))
    const price = await priceFeed.getPrice()

    await borrowerOperations.openTrove(0, whale, { from: whale, value: dec(10, 'ether') })

    await borrowerOperations.openTrove(0, alice, { from: alice, value: dec(1, 'ether') })
    await borrowerOperations.openTrove(0, bob, { from: bob, value: dec(1, 'ether') })

    const LUSDwithdrawal_A = await dec(40, 18)
    const LUSDwithdrawal_B = await dec(40, 18)
    await borrowerOperations.withdrawLUSD(LUSDwithdrawal_A, alice, { from: alice })
    await borrowerOperations.withdrawLUSD(LUSDwithdrawal_B, bob, { from: bob })


    // Alice withdraws 0.45 ether, leaving 0.55 remaining. Her ICR = (0.55*100)/50 = 110%.
    const txAlice = await borrowerOperations.withdrawColl('450000000000000000', alice, { from: alice })
    assert.isTrue(txAlice.receipt.status)

    // Bob attempts to withdraws 0.46 ether, Which would leave him with 0.54 coll and ICR = (0.54*100)/50 = 108%.
    try {
      const txBob = await borrowerOperations.withdrawColl('460000000000000000', bob, { from: bob })
      assert.isFalse(txBob.receipt.status)
    } catch (err) {
      assert.include(err.message, "revert")
    }
  })

  it("withdrawColl(): reverts if system is in recovery mode", async () => {
    // --- SETUP ---
    await borrowerOperations.openTrove(0, alice, { from: alice, value: dec(3, 'ether') })
    await borrowerOperations.openTrove(0, bob, { from: bob, value: dec(3, 'ether') })

    //  Alice and Bob withdraw such that the TCR is ~150%
    await borrowerOperations.withdrawLUSD('390000000000000000000', alice, { from: alice })
    await borrowerOperations.withdrawLUSD('390000000000000000000', bob, { from: bob })

    const TCR = (await troveManager.getTCR()).toString()
    assert.equal(TCR, '1500000000000000000')

    // --- TEST ---

    // price drops to 1ETH:150LUSD, reducing TCR below 150%
    await priceFeed.setPrice('150000000000000000000');

    //Alice tries to withdraw collateral during Recovery Mode
    try {
      const txData = await borrowerOperations.withdrawColl('1', alice, { from: alice })
      assert.isFalse(txData.receipt.status)
    } catch (err) {
      assert.include(err.message, 'revert')
    }
  })

  it("withdrawColl(): doesn’t allow a user to completely withdraw all collateral from their Trove (due to gas compensation)", async () => {
    await borrowerOperations.openTrove(0, whale, { from: whale, value: dec(100, 'ether') })
    await borrowerOperations.openTrove(0, alice, { from: alice, value: dec(100, 'finney') })

    // Alice attempts to withdraw all collateral
    await assertRevert(
      borrowerOperations.withdrawColl(dec(100, 'finney'), alice, { from: alice }),
      'BorrowerOps: An operation that would result in ICR < MCR is not permitted'
    )
  })

  it("withdrawColl(): cannot withdraw all collateral (due to gas compensation)", async () => {
    // Open Troves
    await borrowerOperations.openTrove(0, whale, { from: whale, value: dec(100, 'ether') })
    await borrowerOperations.openTrove(0, alice, { from: alice, value: dec(1, 'ether') })

    // Check Trove is active
    const alice_Trove_Before = await troveManager.Troves(alice)
    const status_Before = alice_Trove_Before[3]
    assert.equal(status_Before, 1)
    assert.isTrue(await sortedTroves.contains(alice))

    // Withdraw all the collateral in the Trove
    await assertRevert(
      borrowerOperations.withdrawColl(dec(1, 'ether'), alice, { from: alice }),
      'BorrowerOps: An operation that would result in ICR < MCR is not permitted'
    )
  })

  it("withdrawColl(): leaves the Trove active when the user withdraws less than all the collateral", async () => {
    // Open Trove 
    await borrowerOperations.openTrove(0, alice, { from: alice, value: dec(1, 'ether') })

    // Check Trove is active
    const alice_Trove_Before = await troveManager.Troves(alice)
    const status_Before = alice_Trove_Before[3]
    assert.equal(status_Before, 1)
    assert.isTrue(await sortedTroves.contains(alice))

    // Withdraw some collateral
    await borrowerOperations.withdrawColl(dec(100, 'finney'), alice, { from: alice })

    // Check Trove is still active
    const alice_Trove_After = await troveManager.Troves(alice)
    const status_After = alice_Trove_After[3]
    assert.equal(status_After, 1)
    assert.isTrue(await sortedTroves.contains(alice))
  })

  it("withdrawColl(): reduces the Trove's collateral by the correct amount", async () => {
    await borrowerOperations.openTrove(0, alice, { from: alice, value: dec(2, 'ether') })

    // check before -  Alice has 2 ether in Trove 
    const alice_Trove_Before = await troveManager.Troves(alice)
    const coll_Before = alice_Trove_Before[1]
    assert.equal(coll_Before, dec(2, 'ether'))

    // Alice withdraws 1 ether
    await borrowerOperations.withdrawColl(dec(1, 'ether'), alice, { from: alice })

    // Check 1 ether remaining
    const alice_Trove_After = await troveManager.Troves(alice)
    const coll_After = alice_Trove_After[1]
    assert.equal(coll_After, dec(1, 'ether'))
  })

  it("withdrawColl(): reduces ActivePool ETH and raw ether by correct amount", async () => {
    await borrowerOperations.openTrove(0, alice, { from: alice, value: dec(2, 'ether') })

    // check before
    const activePool_ETH_before = await activePool.getETH()
    const activePool_RawEther_before = await web3.eth.getBalance(activePool.address)
    assert.equal(activePool_ETH_before, dec(2, 'ether'))
    assert.equal(activePool_RawEther_before, dec(2, 'ether'))

    await borrowerOperations.withdrawColl(dec(1, 'ether'), alice, { from: alice })

    // check after
    const activePool_ETH_After = await activePool.getETH()
    const activePool_RawEther_After = await web3.eth.getBalance(activePool.address)
    assert.equal(activePool_ETH_After, dec(1, 'ether'))
    assert.equal(activePool_RawEther_After, dec(1, 'ether'))
  })

  it("withdrawColl(): updates the stake and updates the total stakes", async () => {
    //  Alice creates initial Trove with 2 ether
    await borrowerOperations.openTrove(0, alice, { from: alice, value: dec(2, 'ether') })

    const alice_Trove_Before = await troveManager.Troves(alice)
    const alice_Stake_Before = alice_Trove_Before[2].toString()
    const totalStakes_Before = (await troveManager.totalStakes()).toString()

    assert.equal(alice_Stake_Before, '2000000000000000000')
    assert.equal(totalStakes_Before, '2000000000000000000')

    // Alice withdraws 1 ether
    await borrowerOperations.withdrawColl(dec(1, 'ether'), alice, { from: alice })

    // Check stake and total stakes get updated
    const alice_Trove_After = await troveManager.Troves(alice)
    const alice_Stake_After = alice_Trove_After[2].toString()
    const totalStakes_After = (await troveManager.totalStakes()).toString()

    assert.equal(alice_Stake_After, '1000000000000000000')
    assert.equal(totalStakes_After, '1000000000000000000')
  })

  it("withdrawColl(): sends the correct amount of ETH to the user", async () => {
    await borrowerOperations.openTrove(0, alice, { from: alice, value: dec(2, 'ether') })

    const alice_ETHBalance_Before = web3.utils.toBN(await web3.eth.getBalance(alice))
    await borrowerOperations.withdrawColl(dec(1, 'ether'), alice, { from: alice, gasPrice: 0 })

    const alice_ETHBalance_After = web3.utils.toBN(await web3.eth.getBalance(alice))
    const balanceDiff = alice_ETHBalance_After.sub(alice_ETHBalance_Before)

    //   assert.equal(balanceDiff.toString(), dec(1, 'ether'))
  })

  it("withdrawColl(): applies pending rewards and updates user's L_ETH, L_LUSDDebt snapshots", async () => {
    // --- SETUP ---
    // Alice adds 15 ether, Bob adds 5 ether, Carol adds 1 ether
    await borrowerOperations.openTrove(0, alice, { from: alice, value: dec(15, 'ether') })
    await borrowerOperations.openTrove(0, bob, { from: bob, value: dec(5, 'ether') })
    await borrowerOperations.openTrove(0, bob, { from: carol, value: dec(1, 'ether') })

    // Alice and Bob withdraw 90LUSD, Carol withdraws 170LUSD (+10 LUSD for gas compensation)
    const LUSDwithdrawal_A = await toBN(dec(90, 18))
    const LUSDwithdrawal_B = await toBN(dec(90, 18))
    const LUSDwithdrawal_C = await toBN(dec(170, 18))

    await borrowerOperations.withdrawLUSD(LUSDwithdrawal_A, alice, { from: alice })
    await borrowerOperations.withdrawLUSD(LUSDwithdrawal_B, bob, { from: bob })
    await borrowerOperations.withdrawLUSD(LUSDwithdrawal_C, carol, { from: carol })

    // --- TEST ---

    // price drops to 1ETH:100LUSD, reducing Carol's ICR below MCR
    await priceFeed.setPrice('100000000000000000000');

    // close Carol's Trove, liquidating her 1 ether and 180LUSD.
    const liquidationTx_C = await troveManager.liquidate(carol, { from: owner });
    const [liquidatedDebt_C, liquidatedColl_C, gasComp_C] = th.getEmittedLiquidationValues(liquidationTx_C)

    const L_ETH = await troveManager.L_ETH()
    const L_LUSDDebt = await troveManager.L_LUSDDebt()

    // check Alice and Bob's reward snapshots are zero before they alter their Troves
    const alice_rewardSnapshot_Before = await troveManager.rewardSnapshots(alice)
    const alice_ETHrewardSnapshot_Before = alice_rewardSnapshot_Before[0]
    const alice_LUSDDebtRewardSnapshot_Before = alice_rewardSnapshot_Before[1]

    const bob_rewardSnapshot_Before = await troveManager.rewardSnapshots(bob)
    const bob_ETHrewardSnapshot_Before = bob_rewardSnapshot_Before[0]
    const bob_LUSDDebtRewardSnapshot_Before = bob_rewardSnapshot_Before[1]

    assert.equal(alice_ETHrewardSnapshot_Before, 0)
    assert.equal(alice_LUSDDebtRewardSnapshot_Before, 0)
    assert.equal(bob_ETHrewardSnapshot_Before, 0)
    assert.equal(bob_LUSDDebtRewardSnapshot_Before, 0)

    // Alice and Bob withdraw from their Troves
    await borrowerOperations.withdrawColl(dec(5, 'ether'), alice, { from: alice })
    await borrowerOperations.withdrawColl(dec(1, 'ether'), bob, { from: bob })
    /* Check that both alice and Bob have had pending rewards applied in addition to their top-ups. 
    
    When Carol defaulted, her liquidated debt and coll was distributed to A and B in proportion to their 
    collateral shares.  
    */
    const expectedCollReward_A = liquidatedColl_C.mul(toBN(dec(15, 'ether'))).div(toBN(dec(20, 'ether')))
    const expectedDebtReward_A = liquidatedDebt_C.mul(toBN(dec(15, 'ether'))).div(toBN(dec(20, 'ether')))
    const expectedCollReward_B = liquidatedColl_C.mul(toBN(dec(5, 'ether'))).div(toBN(dec(20, 'ether')))
    const expectedDebtReward_B = liquidatedDebt_C.mul(toBN(dec(5, 'ether'))).div(toBN(dec(20, 'ether')))

    const alice_Trove_After = await troveManager.Troves(alice)
    const alice_LUSDDebt_After = alice_Trove_After[0]
    const alice_Coll_After = alice_Trove_After[1]

    const bob_Trove_After = await troveManager.Troves(bob)
    const bob_LUSDDebt_After = bob_Trove_After[0]
    const bob_Coll_After = bob_Trove_After[1]

    // Expect Alice coll = 15 - 5  + reward
    // Expect Bob coll = 5 - 1 + reward
    assert.isAtMost(th.getDifference(alice_Coll_After, toBN(dec(10, 'ether')).add(expectedCollReward_A)), 100)
    assert.isAtMost(th.getDifference(alice_LUSDDebt_After, LUSDwithdrawal_A.add(expectedDebtReward_A).add(toBN(dec(10, 18)))), 100)

    assert.isAtMost(th.getDifference(bob_Coll_After, toBN(dec(4, 'ether')).add(expectedCollReward_B)), 100)
    assert.isAtMost(th.getDifference(bob_LUSDDebt_After, LUSDwithdrawal_B.add(expectedDebtReward_B).add(toBN(dec(10, 18)))), 100)

    /* After top up, both Alice and Bob's snapshots of the rewards-per-unit-staked metrics should be updated
    to the latest values of L_ETH and L_LUSDDebt */
    const alice_rewardSnapshot_After = await troveManager.rewardSnapshots(alice)
    const alice_ETHrewardSnapshot_After = alice_rewardSnapshot_After[0]
    const alice_LUSDDebtRewardSnapshot_After = alice_rewardSnapshot_After[1]

    const bob_rewardSnapshot_After = await troveManager.rewardSnapshots(bob)
    const bob_ETHrewardSnapshot_After = bob_rewardSnapshot_After[0]
    const bob_LUSDDebtRewardSnapshot_After = bob_rewardSnapshot_After[1]

    assert.isAtMost(th.getDifference(alice_ETHrewardSnapshot_After, L_ETH), 100)
    assert.isAtMost(th.getDifference(alice_LUSDDebtRewardSnapshot_After, L_LUSDDebt), 100)
    assert.isAtMost(th.getDifference(bob_ETHrewardSnapshot_After, L_ETH), 100)
    assert.isAtMost(th.getDifference(bob_LUSDDebtRewardSnapshot_After, L_LUSDDebt), 100)
  })

  // --- withdrawLUSD() ---

  it("withdrawLUSD(): decays a non-zero base rate", async () => {
    await borrowerOperations.openTrove('0', A, { from: whale, value: dec(100, 'ether') })

    await borrowerOperations.openTrove(dec(30, 18), A, { from: A, value: dec(1, 'ether') })
    await borrowerOperations.openTrove(dec(40, 18), B, { from: B, value: dec(1, 'ether') })
    await borrowerOperations.openTrove(dec(50, 18), C, { from: C, value: dec(1, 'ether') })

    // console.log(`activePool raw ETH bal: ${await web3.eth.getBalance(activePool.address)}`)
    // console.log(`activePool ETH tracker: ${await activePool.getETH()}`)
    // console.log(`activePool in TroveManager: ${await troveManager.activePool()}`)

    // A redeems 10 LUSD
    await th.redeemCollateral(A, contracts, dec(10, 18))

    // Check A's balance has decreased by 10 LUSD
    assert.equal(await lusdToken.balanceOf(A), dec(20, 18))

    // Check baseRate is now non-zero
    const baseRate_1 = await troveManager.baseRate()
    assert.isTrue(baseRate_1.gt(toBN('0')))

    // 2 hours pass
    th.fastForwardTime(7200, web3.currentProvider)

    // D withdraws LUSD
    await borrowerOperations.openTrove(0, D, { from: D, value: dec(5, 'ether') })
    await borrowerOperations.withdrawLUSD(dec(37, 18), D, { from: D })

    // Check baseRate has decreased
    const baseRate_2 = await troveManager.baseRate()
    assert.isTrue(baseRate_2.lt(baseRate_1))

    // 1 hour passes
    th.fastForwardTime(3600, web3.currentProvider)

    // E opens trove 
    await borrowerOperations.openTrove(dec(12, 18), E, { from: E, value: dec(3, 'ether') })

    const baseRate_3 = await troveManager.baseRate()
    assert.isTrue(baseRate_3.lt(baseRate_2))
  })

  it("withdrawLUSD(): doesn't change base rate if it is already zero", async () => {
    await borrowerOperations.openTrove('0', A, { from: whale, value: dec(100, 'ether') })

    await borrowerOperations.openTrove(dec(30, 18), A, { from: A, value: dec(1, 'ether') })
    await borrowerOperations.openTrove(dec(40, 18), B, { from: B, value: dec(1, 'ether') })
    await borrowerOperations.openTrove(dec(50, 18), C, { from: C, value: dec(1, 'ether') })

    // Check baseRate is zero
    const baseRate_1 = await troveManager.baseRate()
    assert.equal(baseRate_1, '0')

    // 2 hours pass
    th.fastForwardTime(7200, web3.currentProvider)

    // D withdraws LUSD
    await borrowerOperations.openTrove(0, D, { from: D, value: dec(5, 'ether') })
    await borrowerOperations.withdrawLUSD(dec(37, 18), D, { from: D })

    // Check baseRate is still 0
    const baseRate_2 = await troveManager.baseRate()
    assert.equal(baseRate_2, '0')

    // 1 hour passes
    th.fastForwardTime(3600, web3.currentProvider)

    // E opens trove 
    await borrowerOperations.openTrove(dec(12, 18), E, { from: E, value: dec(3, 'ether') })

    const baseRate_3 = await troveManager.baseRate()
    assert.equal(baseRate_3, '0')
  })

  it("withdrawLUSD(): lastFeeOpTime doesn't update if less time than decay interval has passed since the last fee operation", async () => {
    await borrowerOperations.openTrove('0', A, { from: whale, value: dec(100, 'ether') })

    await borrowerOperations.openTrove(dec(30, 18), A, { from: A, value: dec(1, 'ether') })
    await borrowerOperations.openTrove(dec(40, 18), B, { from: B, value: dec(1, 'ether') })
    await borrowerOperations.openTrove(dec(50, 18), C, { from: C, value: dec(1, 'ether') })

    // A redeems 10 LUSD
    await th.redeemCollateral(A, contracts, dec(10, 18))

    // Check A's balance has decreased by 10 LUSD
    assert.equal(await lusdToken.balanceOf(A), dec(20, 18))

    // Check baseRate is now non-zero
    const baseRate_1 = await troveManager.baseRate()
    assert.isTrue(baseRate_1.gt(toBN('0')))

    const lastFeeOpTime_1 = await troveManager.lastFeeOperationTime()

    // 50 seconds pass
    th.fastForwardTime(50, web3.currentProvider)

    // Borrower C triggers a fee
    await borrowerOperations.withdrawLUSD(dec(1, 18), C, { from: C })

    const lastFeeOpTime_2 = await troveManager.lastFeeOperationTime()

    // Check that the last fee operation time did not update, as borrower D's debt issuance occured
    // since before minimum interval had passed 
    assert.isTrue(lastFeeOpTime_2.eq(lastFeeOpTime_1))

    // 10 seconds passes
    th.fastForwardTime(60, web3.currentProvider)

    // Check that now, at least one minute has passed since lastFeeOpTime_1
    const timeNow = await th.getLatestBlockTimestamp(web3)
    assert.isTrue(toBN(timeNow).sub(lastFeeOpTime_1).gte(60))

    // Borrower C triggers a fee
    await borrowerOperations.withdrawLUSD(dec(1, 18), C, { from: C })

    const lastFeeOpTime_3 = await troveManager.lastFeeOperationTime()

    // Check that the last fee operation time DID update, as borrower's debt issuance occured
    // after minimum interval had passed 
    assert.isTrue(lastFeeOpTime_3.gt(lastFeeOpTime_1))
  })


  it("withdrawLUSD(): borrower can't grief the baseRate and stop it decaying by issuing debt at higher frequency than the decay granularity", async () => {
    await borrowerOperations.openTrove('0', A, { from: whale, value: dec(100, 'ether') })

    await borrowerOperations.openTrove(dec(30, 18), A, { from: A, value: dec(1, 'ether') })
    await borrowerOperations.openTrove(dec(40, 18), B, { from: B, value: dec(1, 'ether') })
    await borrowerOperations.openTrove(dec(50, 18), C, { from: C, value: dec(1, 'ether') })

    // A redeems 10 LUSD
    await th.redeemCollateral(A, contracts, dec(10, 18))

    // Check A's balance has decreased by 10 LUSD
    assert.equal(await lusdToken.balanceOf(A), dec(20, 18))

    // Check baseRate is now non-zero
    const baseRate_1 = await troveManager.baseRate()
    assert.isTrue(baseRate_1.gt(toBN('0')))

    // 59 minutes pass
    th.fastForwardTime(3540, web3.currentProvider)

    // Borrower C triggers a fee, before decay interval has passed
    await borrowerOperations.withdrawLUSD(dec(1, 18), C, { from: C })

    // 1 minute pass
    th.fastForwardTime(3540, web3.currentProvider)

    // Borrower C triggers another fee
    await borrowerOperations.withdrawLUSD(dec(1, 18), C, { from: C })

    // Check base rate has decreased even though Borrower tried to stop it decaying
    const baseRate_2 = await troveManager.baseRate()
    assert.isTrue(baseRate_2.lt(baseRate_1))
  })


  it("withdrawLUSD(): borrowing at non-zero base rate sends LUSD fee to LQTY staking contract", async () => {
    // time fast-forwards 1 year, and owner stakes 1 LQTY
    await th.fastForwardTime(timeValues.SECONDS_IN_ONE_YEAR, web3.currentProvider)
    await lqtyToken.approve(lqtyStaking.address, dec(1, 18), { from: owner })
    await lqtyStaking.stake(dec(1, 18), { from: owner })

    await borrowerOperations.openTrove('0', A, { from: whale, value: dec(100, 'ether') })

    await borrowerOperations.openTrove(dec(30, 18), A, { from: A, value: dec(1, 'ether') })
    await borrowerOperations.openTrove(dec(40, 18), B, { from: B, value: dec(1, 'ether') })
    await borrowerOperations.openTrove(dec(50, 18), C, { from: C, value: dec(1, 'ether') })

    // A redeems 10 LUSD
    await th.redeemCollateral(A, contracts, dec(10, 18))

    // Check A's balance has decreased by 10 LUSD
    assert.equal(await lusdToken.balanceOf(A), dec(20, 18))

    // Check baseRate is now non-zero
    const baseRate_1 = await troveManager.baseRate()
    assert.isTrue(baseRate_1.gt(toBN('0')))

    // 2 hours pass
    th.fastForwardTime(7200, web3.currentProvider)

    // Check LQTY LUSD balance before == 0
    const lqtyStaking_LUSDBalance_Before = await lusdToken.balanceOf(lqtyStaking.address)
    assert.equal(lqtyStaking_LUSDBalance_Before, '0')

    // D withdraws LUSD
    await borrowerOperations.openTrove(0, D, { from: D, value: dec(5, 'ether') })
    await borrowerOperations.withdrawLUSD(dec(37, 18), D, { from: D })

    // Check LQTY LUSD balance after has increased
    const lqtyStaking_LUSDBalance_After = await lusdToken.balanceOf(lqtyStaking.address)
    assert.isTrue(lqtyStaking_LUSDBalance_After.gt(lqtyStaking_LUSDBalance_Before))
  })

  it("withdrawLUSD(): borrowing at non-zero base records the (drawn debt + fee) on the Trove struct", async () => {
    // time fast-forwards 1 year, and owner stakes 1 LQTY
    await th.fastForwardTime(timeValues.SECONDS_IN_ONE_YEAR, web3.currentProvider)
    await lqtyToken.approve(lqtyStaking.address, dec(1, 18), { from: owner })
    await lqtyStaking.stake(dec(1, 18), { from: owner })

    await borrowerOperations.openTrove('0', A, { from: whale, value: dec(100, 'ether') })

    await borrowerOperations.openTrove(dec(30, 18), A, { from: A, value: dec(1, 'ether') })
    await borrowerOperations.openTrove(dec(40, 18), B, { from: B, value: dec(1, 'ether') })
    await borrowerOperations.openTrove(dec(50, 18), C, { from: C, value: dec(1, 'ether') })

    // A redeems 10 LUSD
    await th.redeemCollateral(A, contracts, dec(10, 18))

    // Check A's balance has decreased by 10 LUSD
    assert.equal(await lusdToken.balanceOf(A), dec(20, 18))

    // Check baseRate is now non-zero
    const baseRate_1 = await troveManager.baseRate()
    assert.isTrue(baseRate_1.gt(toBN('0')))

    // 2 hours pass
    th.fastForwardTime(7200, web3.currentProvider)

    // D withdraws LUSD
    const withdrawal_D = toBN(dec(37, 18))

    await borrowerOperations.openTrove(0, D, { from: D, value: dec(5, 'ether') })
    const withdrawalTx = await borrowerOperations.withdrawLUSD(dec(37, 18), D, { from: D })

    const emittedFee = toBN(th.getLUSDFeeFromLUSDBorrowingEvent(withdrawalTx))
    assert.isTrue(emittedFee.gt(toBN('0')))

    const gasComp = toBN(dec(10, 18))

    const newDebt = (await troveManager.Troves(D))[0]

    // console.log(`newDebt ${newDebt}`)
    // console.log(`withdrawal_D ${withdrawal_D}`)
    // console.log(`emittedFee ${emittedFee}`)
    // console.log(`withdrawal_D.add(emittedFee) ${withdrawal_D.add(emittedFee)}`)

    // Check debt on Trove struct equals drawn debt plus emitted fee
    assert.isTrue(newDebt.eq(withdrawal_D.add(emittedFee).add(gasComp)))
  })

  it("withdrawLUSD(): Borrowing at non-zero base rate increases the LQTY staking contract LUSD fees-per-unit-staked", async () => {
    // time fast-forwards 1 year, and owner stakes 1 LQTY
    await th.fastForwardTime(timeValues.SECONDS_IN_ONE_YEAR, web3.currentProvider)
    await lqtyToken.approve(lqtyStaking.address, dec(1, 18), { from: owner })
    await lqtyStaking.stake(dec(1, 18), { from: owner })

    await borrowerOperations.openTrove('0', A, { from: whale, value: dec(100, 'ether') })

    await borrowerOperations.openTrove(dec(30, 18), A, { from: A, value: dec(1, 'ether') })
    await borrowerOperations.openTrove(dec(40, 18), B, { from: B, value: dec(1, 'ether') })
    await borrowerOperations.openTrove(dec(50, 18), C, { from: C, value: dec(1, 'ether') })

    // A redeems 10 LUSD
    await th.redeemCollateral(A, contracts, dec(10, 18))

    // Check A's balance has decreased by 10 LUSD
    assert.equal(await lusdToken.balanceOf(A), dec(20, 18))

    // Check baseRate is now non-zero
    const baseRate_1 = await troveManager.baseRate()
    assert.isTrue(baseRate_1.gt(toBN('0')))

    // 2 hours pass
    th.fastForwardTime(7200, web3.currentProvider)

    // Check LQTY contract LUSD fees-per-unit-staked is zero
    const F_LUSD_Before = await lqtyStaking.F_LUSD()
    assert.equal(F_LUSD_Before, '0')

    // D withdraws LUSD
    await borrowerOperations.openTrove(0, D, { from: D, value: dec(5, 'ether') })
    await borrowerOperations.withdrawLUSD(dec(37, 18), D, { from: D })

    // Check LQTY contract LUSD fees-per-unit-staked has increased
    const F_LUSD_After = await lqtyStaking.F_LUSD()
    assert.isTrue(F_LUSD_After.gt(F_LUSD_Before))
  })

  it("withdrawLUSD(): Borrowing at non-zero base rate sends requested amount to the user", async () => {
    // time fast-forwards 1 year, and owner stakes 1 LQTY
    await th.fastForwardTime(timeValues.SECONDS_IN_ONE_YEAR, web3.currentProvider)
    await lqtyToken.approve(lqtyStaking.address, dec(1, 18), { from: owner })
    await lqtyStaking.stake(dec(1, 18), { from: owner })

    await borrowerOperations.openTrove('0', A, { from: whale, value: dec(100, 'ether') })

    await borrowerOperations.openTrove(dec(30, 18), A, { from: A, value: dec(1, 'ether') })
    await borrowerOperations.openTrove(dec(40, 18), B, { from: B, value: dec(1, 'ether') })
    await borrowerOperations.openTrove(dec(50, 18), C, { from: C, value: dec(1, 'ether') })

    // A redeems 10 LUSD
    await th.redeemCollateral(A, contracts, dec(10, 18))

    // Check LQTY Staking contract balance before == 0
    const lqtyStaking_LUSDBalance_Before = await lusdToken.balanceOf(lqtyStaking.address)
    assert.equal(lqtyStaking_LUSDBalance_Before, '0')

    // Check A's balance has decreased by 10 LUSD
    assert.equal(await lusdToken.balanceOf(A), dec(20, 18))

    // Check baseRate is now non-zero
    const baseRate_1 = await troveManager.baseRate()
    assert.isTrue(baseRate_1.gt(toBN('0')))

    // 2 hours pass
    th.fastForwardTime(7200, web3.currentProvider)

    // D withdraws LUSD
    await borrowerOperations.openTrove(0, D, { from: D, value: dec(5, 'ether') })
    const LUSDRequest_D = toBN(dec(40, 18))
    await borrowerOperations.withdrawLUSD(LUSDRequest_D, D, { from: D })

    // Check LQTY staking LUSD balance has increased
    const lqtyStaking_LUSDBalance_After = await lusdToken.balanceOf(lqtyStaking.address)
    assert.isTrue(lqtyStaking_LUSDBalance_After.gt(lqtyStaking_LUSDBalance_Before))

    // Check D's LUSD balance now equals their requested LUSD
    const LUSDBalance_D = await lusdToken.balanceOf(D)
    assert.isTrue(LUSDRequest_D.eq(LUSDBalance_D))
  })

  it("withdrawLUSD(): Borrowing at zero base rate does not change LUSD balance of LQTY staking contract", async () => {
    await borrowerOperations.openTrove('0', A, { from: whale, value: dec(100, 'ether') })

    await borrowerOperations.openTrove(dec(30, 18), A, { from: A, value: dec(1, 'ether') })
    await borrowerOperations.openTrove(dec(40, 18), B, { from: B, value: dec(1, 'ether') })
    await borrowerOperations.openTrove(dec(50, 18), C, { from: C, value: dec(1, 'ether') })

    // Check baseRate is zero
    const baseRate_1 = await troveManager.baseRate()
    assert.equal(baseRate_1, '0')

    // 2 hours pass
    th.fastForwardTime(7200, web3.currentProvider)

    // Check LQTY LUSD balance before == 0
    const lqtyStaking_LUSDBalance_Before = await lusdToken.balanceOf(lqtyStaking.address)
    assert.equal(lqtyStaking_LUSDBalance_Before, '0')

    // D withdraws LUSD
    await borrowerOperations.openTrove(0, D, { from: D, value: dec(5, 'ether') })
    await borrowerOperations.withdrawLUSD(dec(37, 18), D, { from: D })

    // Check LQTY LUSD balance after == 0
    const lqtyStaking_LUSDBalance_After = await lusdToken.balanceOf(lqtyStaking.address)
    assert.equal(lqtyStaking_LUSDBalance_After, '0')
  })

  it("withdrawLUSD(): Borrowing at zero base rate does not change LQTY staking contract LUSD fees-per-unit-staked", async () => {
    await borrowerOperations.openTrove('0', A, { from: whale, value: dec(100, 'ether') })

    await borrowerOperations.openTrove(dec(30, 18), A, { from: A, value: dec(1, 'ether') })
    await borrowerOperations.openTrove(dec(40, 18), B, { from: B, value: dec(1, 'ether') })
    await borrowerOperations.openTrove(dec(50, 18), C, { from: C, value: dec(1, 'ether') })

    // Check baseRate is zero
    const baseRate_1 = await troveManager.baseRate()
    assert.equal(baseRate_1, '0')

    // 2 hours pass
    th.fastForwardTime(7200, web3.currentProvider)

    // Check LQTY LUSD balance before == 0
    const F_LUSD_Before = await lqtyStaking.F_LUSD()
    assert.equal(F_LUSD_Before, '0')

    // D withdraws LUSD
    await borrowerOperations.openTrove(0, D, { from: D, value: dec(5, 'ether') })
    await borrowerOperations.withdrawLUSD(dec(37, 18), D, { from: D })

    // Check LQTY LUSD balance after == 0
    const F_LUSD_After = await lqtyStaking.F_LUSD()
    assert.equal(F_LUSD_After, '0')
  })

  it("withdrawLUSD(): Borrowing at zero base rate sends total requested LUSD to the user", async () => {
    await borrowerOperations.openTrove('0', A, { from: whale, value: dec(100, 'ether') })

    await borrowerOperations.openTrove(dec(30, 18), A, { from: A, value: dec(1, 'ether') })
    await borrowerOperations.openTrove(dec(40, 18), B, { from: B, value: dec(1, 'ether') })
    await borrowerOperations.openTrove(dec(50, 18), C, { from: C, value: dec(1, 'ether') })

    // Check baseRate is zero
    const baseRate_1 = await troveManager.baseRate()
    assert.equal(baseRate_1, '0')

    // 2 hours pass
    th.fastForwardTime(7200, web3.currentProvider)


    // D withdraws LUSD
    await borrowerOperations.openTrove(0, D, { from: D, value: dec(5, 'ether') })
    const LUSDRequest_D = toBN(dec(40, 18))
    await borrowerOperations.withdrawLUSD(LUSDRequest_D, D, { from: D })

    // Check D's LUSD balance now equals their requested LUSD
    const LUSDBalance_D = await lusdToken.balanceOf(D)

    assert.isTrue(LUSDRequest_D.eq(LUSDBalance_D))
  })

  it("withdrawLUSD(): reverts when calling address does not have active trove", async () => {
    await borrowerOperations.openTrove(0, alice, { from: alice, value: dec(1, 'ether') })
    await borrowerOperations.openTrove(0, bob, { from: bob, value: dec(1, 'ether') })

    // Bob successfully withdraws LUSD
    const txBob = await borrowerOperations.withdrawLUSD(dec(100, 18), bob, { from: bob })
    assert.isTrue(txBob.receipt.status)

    // Carol with no active trove attempts to withdraw LUSD
    try {
      const txCarol = await borrowerOperations.withdrawLUSD(dec(100, 18), carol, { from: carol })
      assert.isFalse(txCarol.receipt.status)
    } catch (err) {
      assert.include(err.message, "revert")
    }
  })

  it("withdrawLUSD(): reverts when requested withdrawal amount is zero LUSD", async () => {
    await borrowerOperations.openTrove(0, alice, { from: alice, value: dec(1, 'ether') })
    await borrowerOperations.openTrove(0, bob, { from: bob, value: dec(1, 'ether') })

    // Bob successfully withdraws 1e-18 LUSD
    const txBob = await borrowerOperations.withdrawLUSD(1, bob, { from: bob })
    assert.isTrue(txBob.receipt.status)

    // Alice attempts to withdraw 0 LUSD
    try {
      const txAlice = await borrowerOperations.withdrawLUSD(0, alice, { from: alice })
      assert.isFalse(txAlice.receipt.status)
    } catch (err) {
      assert.include(err.message, "revert")
    }
  })

  it("withdrawLUSD(): reverts when system is in Recovery Mode", async () => {
    await borrowerOperations.openTrove(0, alice, { from: alice, value: dec(1, 'ether') })
    await borrowerOperations.openTrove(0, bob, { from: bob, value: dec(1, 'ether') })

    assert.isFalse(await troveManager.checkRecoveryMode())

    // Withdrawal possible when recoveryMode == false
    const txAlice = await borrowerOperations.withdrawLUSD(dec(100, 18), alice, { from: alice })
    assert.isTrue(txAlice.receipt.status)

    await priceFeed.setPrice('50000000000000000000')

    assert.isTrue(await troveManager.checkRecoveryMode())

    //Check LUSD withdrawal impossible when recoveryMode == true
    try {
      const txBob = await borrowerOperations.withdrawLUSD(1, bob, { from: bob })
      assert.isFalse(txBob.receipt.status)
    } catch (err) {
      assert.include(err.message, "revert")
    }
  })


  it("withdrawLUSD(): reverts when withdrawal would bring the trove's ICR < MCR", async () => {
    await borrowerOperations.openTrove(0, alice, { from: alice, value: dec(1, 'ether') })
    await borrowerOperations.openTrove(0, bob, { from: bob, value: dec(1, 'ether') })

    // Alice withdraws to a composite debt of 171 LUSD (+10 LUSD for gas compensation)
    const LUSDwithdrawal_A = "171000000000000000000"
    const txAlice = await borrowerOperations.withdrawLUSD(LUSDwithdrawal_A, alice, { from: alice })
    assert.isTrue(txAlice.receipt.status)

    const price = await priceFeed.getPrice()
    const aliceICR = await troveManager.getCurrentICR(alice, price)

    // Check Alice ICR > MCR
    assert.isTrue(aliceICR.gte(web3.utils.toBN("1100000000000000000")))

    // Bob tries to withdraw LUSD that would bring his ICR < MCR
    try {
      const txBob = await borrowerOperations.withdrawLUSD("172000000000000000000", bob, { from: bob })
      assert.isFalse(txBob.receipt.status)
    } catch (err) {
      assert.include(err.message, "revert")
    }
  })

  it("withdrawLUSD(): reverts when the withdrawal would cause the TCR of the system to fall below the CCR", async () => {
    await priceFeed.setPrice(dec(100, 18))
    const price = await priceFeed.getPrice()

    // Alice and Bob creates troves with 3 ETH / 200 LUSD, and 150% ICR.  System TCR = 150%.
    const txAlice = await borrowerOperations.openTrove(dec(190, 18), alice, { from: alice, value: dec(3, 'ether') })
    const aliceICR = await troveManager.getCurrentICR(alice, price)

    const txBob = await borrowerOperations.openTrove(dec(190, 18), bob, { from: bob, value: dec(3, 'ether') })
    const bobICR = await troveManager.getCurrentICR(bob, price)

    const TCR = (await troveManager.getTCR()).toString()
    assert.equal(TCR, '1500000000000000000')

    // Bob attempts to withdraw 1 LUSD.
    // System TCR would be: ((3+3) * 100 ) / (200+201) = 600/401 = 149.62%, i.e. below CCR of 150%.
    try {
      const txBob = await borrowerOperations.withdrawLUSD(dec(1, 18), bob, { from: bob })
      assert.isFalse(txBob.receipt.status)
    } catch (err) {
      assert.include(err.message, "revert")
    }
  })


  it("withdrawLUSD(): reverts if withdrawal would pull TCR below CCR", async () => {
    // --- SETUP ---
    await borrowerOperations.openTrove(0, alice, { from: alice, value: dec(3, 'ether') })
    await borrowerOperations.openTrove(0, bob, { from: bob, value: dec(3, 'ether') })

    //  Alice and Bob withdraw such that the TCR is 150%
    await borrowerOperations.withdrawLUSD('390000000000000000000', alice, { from: alice })
    await borrowerOperations.withdrawLUSD('390000000000000000000', bob, { from: bob })

    // --- TEST ---

    // Alice attempts to withdraw 10 LUSD, which would reducing TCR below 150%
    try {
      const txData = await borrowerOperations.withdrawLUSD('10000000000000000000', alice, { from: alice })
      assert.isFalse(txData.receipt.status)
    } catch (err) {
      assert.include(err.message, 'revert')
    }
  })

  it("withdrawLUSD(): reverts if system is in recovery mode", async () => {
    // --- SETUP ---
    await borrowerOperations.openTrove(0, alice, { from: alice, value: dec(3, 'ether') })
    await borrowerOperations.openTrove(0, bob, { from: bob, value: dec(3, 'ether') })

    //  Alice and Bob withdraw such that the TCR is ~150%
    await borrowerOperations.withdrawLUSD('390000000000000000000', alice, { from: alice })
    await borrowerOperations.withdrawLUSD('390000000000000000000', bob, { from: bob })

    // const TCR = (await troveManager.getTCR()).toString()
    // assert.equal(TCR, '1500000000000000000')

    // --- TEST ---

    // price drops to 1ETH:150LUSD, reducing TCR below 150%
    await priceFeed.setPrice('150000000000000000000');

    try {
      const txData = await borrowerOperations.withdrawLUSD('200', alice, { from: alice })
      assert.isFalse(txData.receipt.status)
    } catch (err) {
      assert.include(err.message, 'revert')
    }
  })



  it("withdrawLUSD(): increases the Trove's LUSD debt by the correct amount", async () => {
    await borrowerOperations.openTrove(0, alice, { from: alice, value: dec(1, 'ether') })

    // check before
    const alice_Trove_Before = await troveManager.Troves(alice)
    const debt_Before = alice_Trove_Before[0]
    assert.equal(debt_Before, dec(10, 18))

    await borrowerOperations.withdrawLUSD(100, alice, { from: alice })

    // check after
    const alice_Trove_After = await troveManager.Troves(alice)
    const debt_After = alice_Trove_After[0]
    assert.equal(debt_After.toString(), toBN(dec(10, 18)).add(toBN(100)).toString())
  })

  it("withdrawLUSD(): increases LUSD debt in ActivePool by correct amount", async () => {
    await borrowerOperations.openTrove(0, alice, { from: alice, value: dec(1, 'ether') })

    // check before
    const alice_Trove_Before = await troveManager.Troves(alice)
    const debt_Before = alice_Trove_Before[0]
    assert.equal(debt_Before, dec(10, 18))

    await borrowerOperations.withdrawLUSD(100, alice, { from: alice })

    // check after
    const alice_Trove_After = await troveManager.Troves(alice)
    const debt_After = alice_Trove_After[0]
    assert.equal(debt_After.toString(), toBN(dec(10, 18)).add(toBN(100)).toString())
  })

  it("withdrawLUSD(): increases user LUSDToken balance by correct amount", async () => {
    await borrowerOperations.openTrove(0, alice, { from: alice, value: dec(1, 'ether') })

    // check before
    const alice_LUSDTokenBalance_Before = await lusdToken.balanceOf(alice)
    assert.equal(alice_LUSDTokenBalance_Before, 0)

    await borrowerOperations.withdrawLUSD(100, alice, { from: alice })

    // check after
    const alice_LUSDTokenBalance_After = await lusdToken.balanceOf(alice)
    assert.equal(alice_LUSDTokenBalance_After, 100)
  })

  // --- repayLUSD() ---

  it("repayLUSD(): reverts when calling address does not have active trove", async () => {
    await borrowerOperations.openTrove(0, alice, { from: alice, value: dec(1, 'ether') })
    await borrowerOperations.openTrove(0, bob, { from: bob, value: dec(1, 'ether') })
    await borrowerOperations.withdrawLUSD(dec(100, 18), alice, { from: alice })
    await borrowerOperations.withdrawLUSD(dec(100, 18), bob, { from: bob })

    // Bob successfully repays some LUSD
    const txBob = await borrowerOperations.repayLUSD(dec(10, 18), bob, { from: bob })
    assert.isTrue(txBob.receipt.status)

    // Carol with no active trove attempts to repayLUSD
    try {
      const txCarol = await borrowerOperations.repayLUSD(dec(10, 18), carol, { from: carol })
      assert.isFalse(txCarol.receipt.status)
    } catch (err) {
      assert.include(err.message, "revert")
    }
  })

  it("repayLUSD(): reverts when attempted repayment is > the debt of the trove", async () => {
    await borrowerOperations.openTrove(0, alice, { from: alice, value: dec(1, 'ether') })
    await borrowerOperations.openTrove(0, bob, { from: bob, value: dec(1, 'ether') })
    await borrowerOperations.withdrawLUSD(dec(100, 18), alice, { from: alice })
    await borrowerOperations.withdrawLUSD(dec(100, 18), bob, { from: bob })

    // Bob successfully repays some LUSD
    const txBob = await borrowerOperations.repayLUSD(dec(10, 18), bob, { from: bob })
    assert.isTrue(txBob.receipt.status)

    // Alice attempts to repay more than her debt
    try {
      const txAlice = await borrowerOperations.repayLUSD('101000000000000000000', alice, { from: alice })
      assert.isFalse(txAlice.receipt.status)
    } catch (err) {
      assert.include(err.message, "revert")
    }
  })



  //repayLUSD: reduces LUSD debt in Trove
  it("repayLUSD(): reduces the Trove's LUSD debt by the correct amount", async () => {
    await borrowerOperations.openTrove(0, alice, { from: alice, value: dec(1, 'ether') })

    // check before
    await borrowerOperations.withdrawLUSD(100, alice, { from: alice })
    const alice_Trove_Before = await troveManager.Troves(alice)
    const debt_Before = alice_Trove_Before[0]
    assert.equal(debt_Before.toString(), toBN(dec(10, 18)).add(toBN(100)).toString())

    await borrowerOperations.repayLUSD(100, alice, { from: alice })

    // check after
    const alice_Trove_After = await troveManager.Troves(alice)
    const debt_After = alice_Trove_After[0]
    assert.equal(debt_After, dec(10, 18))
  })

  it("repayLUSD(): decreases LUSD debt in ActivePool by correct amount", async () => {
    await borrowerOperations.openTrove(0, alice, { from: alice, value: dec(1, 'ether') })

    //check before
    await borrowerOperations.withdrawLUSD(100, alice, { from: alice })
    const activePool_LUSD_Before = await activePool.getLUSDDebt()
    assert.equal(activePool_LUSD_Before.toString(), toBN(dec(10, 18)).add(toBN(100)).toString())

    await borrowerOperations.repayLUSD(100, alice, { from: alice })

    // check after
    const activePool_LUSD_After = await activePool.getLUSDDebt()
    assert.equal(activePool_LUSD_After, dec(10, 18))
  })

  it("repayLUSD(): decreases user LUSDToken balance by correct amount", async () => {
    await borrowerOperations.openTrove(0, alice, { from: alice, value: dec(1, 'ether') })

    // check before
    await borrowerOperations.withdrawLUSD(100, alice, { from: alice })
    const alice_LUSDTokenBalance_Before = await lusdToken.balanceOf(alice)
    assert.equal(alice_LUSDTokenBalance_Before, 100)

    await borrowerOperations.repayLUSD(100, alice, { from: alice })

    // check after
    const alice_LUSDTokenBalance_After = await lusdToken.balanceOf(alice)
    assert.equal(alice_LUSDTokenBalance_After, 0)
  })

  it('repayLUSD(): can repay debt in Recovery Mode', async () => {
    await borrowerOperations.openTrove(0, alice, { from: alice, value: dec(1, 'ether') })
    await borrowerOperations.withdrawLUSD(dec(90, 18), alice, { from: alice })

    assert.isFalse(await troveManager.checkRecoveryMode())

    await priceFeed.setPrice('105000000000000000000')

    assert.isTrue(await troveManager.checkRecoveryMode())

    await borrowerOperations.repayLUSD(dec(50, 18), alice, { from: alice })

    // Check Alice's debt: 90 (withdrawn) + 10 (gas comp) - 50 (repaid)
    const alice_debt = (await troveManager.Troves(alice))[0].toString()
    assert.equal(alice_debt, dec(50, 18))
  })

  // --- adjustTrove() ---

  it("adjustTrove(): decays a non-zero base rate", async () => {
    await borrowerOperations.openTrove('0', A, { from: whale, value: dec(100, 'ether') })

    await borrowerOperations.openTrove(dec(30, 18), A, { from: A, value: dec(1, 'ether') })
    await borrowerOperations.openTrove(dec(40, 18), B, { from: B, value: dec(1, 'ether') })
    await borrowerOperations.openTrove(dec(50, 18), C, { from: C, value: dec(1, 'ether') })

    // A redeems 10 LUSD
    await th.redeemCollateral(A, contracts, dec(10, 18))

    // Check A's balance has decreased by 10 LUSD
    assert.equal(await lusdToken.balanceOf(A), dec(20, 18))

    // Check baseRate is now non-zero
    const baseRate_1 = await troveManager.baseRate()
    assert.isTrue(baseRate_1.gt(toBN('0')))

    // 2 hours pass
    th.fastForwardTime(7200, web3.currentProvider)

    // D adjusts trove
    await borrowerOperations.openTrove(0, D, { from: D, value: dec(5, 'ether') })
    await borrowerOperations.adjustTrove(0, dec(37, 18), true, D, { from: D })

    // Check baseRate has decreased
    const baseRate_2 = await troveManager.baseRate()
    assert.isTrue(baseRate_2.lt(baseRate_1))

    // 1 hour passes
    th.fastForwardTime(3600, web3.currentProvider)

    // E adjusts trove
    await borrowerOperations.openTrove(0, E, { from: E, value: dec(2, 'ether') })
    await borrowerOperations.adjustTrove(0, dec(37, 15), true, E, { from: D })

    const baseRate_3 = await troveManager.baseRate()
    assert.isTrue(baseRate_3.lt(baseRate_2))
  })

  it("adjustTrove(): doesn't change base rate if it is already zero", async () => {
    await borrowerOperations.openTrove('0', A, { from: whale, value: dec(100, 'ether') })

    await borrowerOperations.openTrove(dec(30, 18), A, { from: A, value: dec(1, 'ether') })
    await borrowerOperations.openTrove(dec(40, 18), B, { from: B, value: dec(1, 'ether') })
    await borrowerOperations.openTrove(dec(50, 18), C, { from: C, value: dec(1, 'ether') })

    // Check baseRate is zero
    const baseRate_1 = await troveManager.baseRate()
    assert.equal(baseRate_1, '0')

    // 2 hours pass
    th.fastForwardTime(7200, web3.currentProvider)

    // D adjusts trove
    await borrowerOperations.openTrove(0, D, { from: D, value: dec(5, 'ether') })
    await borrowerOperations.adjustTrove(0, dec(37, 18), true, D, { from: D })

    // Check baseRate is still 0
    const baseRate_2 = await troveManager.baseRate()
    assert.equal(baseRate_2, '0')

    // 1 hour passes
    th.fastForwardTime(3600, web3.currentProvider)

    // E adjusts trove
    await borrowerOperations.openTrove(0, E, { from: E, value: dec(2, 'ether') })
    await borrowerOperations.adjustTrove(0, dec(37, 15), true, E, { from: D })

    const baseRate_3 = await troveManager.baseRate()
    assert.equal(baseRate_3, '0')
  })

  it("adjustTrove(): lastFeeOpTime doesn't update if less time than decay interval has passed since the last fee operation", async () => {
    await borrowerOperations.openTrove('0', A, { from: whale, value: dec(100, 'ether') })

    await borrowerOperations.openTrove(dec(30, 18), A, { from: A, value: dec(1, 'ether') })
    await borrowerOperations.openTrove(dec(40, 18), B, { from: B, value: dec(1, 'ether') })
    await borrowerOperations.openTrove(dec(50, 18), C, { from: C, value: dec(1, 'ether') })

    // A redeems 10 LUSD
    await th.redeemCollateral(A, contracts, dec(10, 18))

    // Check A's balance has decreased by 10 LUSD
    assert.equal(await lusdToken.balanceOf(A), dec(20, 18))

    // Check baseRate is now non-zero
    const baseRate_1 = await troveManager.baseRate()
    assert.isTrue(baseRate_1.gt(toBN('0')))

    const lastFeeOpTime_1 = await troveManager.lastFeeOperationTime()

    // 50 seconds pass
    th.fastForwardTime(50, web3.currentProvider)

    // Borrower C triggers a fee
    await borrowerOperations.adjustTrove(0, dec(1, 18), true, C, { from: C })

    const lastFeeOpTime_2 = await troveManager.lastFeeOperationTime()

    // Check that the last fee operation time did not update, as borrower D's debt issuance occured
    // since before minimum interval had passed 
    assert.isTrue(lastFeeOpTime_2.eq(lastFeeOpTime_1))

    // 10 seconds passes
    th.fastForwardTime(10, web3.currentProvider)

    // Check that now, at least one minute has passed since lastFeeOpTime_1
    const timeNow = await th.getLatestBlockTimestamp(web3)
    assert.isTrue(toBN(timeNow).sub(lastFeeOpTime_1).gte(60))

    // Borrower C triggers a fee
    await borrowerOperations.adjustTrove(0, dec(1, 18), true, C, { from: C })

    const lastFeeOpTime_3 = await troveManager.lastFeeOperationTime()

    // Check that the last fee operation time DID update, as borrower's debt issuance occured
    // after minimum interval had passed 
    assert.isTrue(lastFeeOpTime_3.gt(lastFeeOpTime_1))
  })


  it("adjustTrove(): borrower can't grief the baseRate and stop it decaying by issuing debt at higher frequency than the decay granularity", async () => {
    await borrowerOperations.openTrove('0', A, { from: whale, value: dec(100, 'ether') })

    await borrowerOperations.openTrove(dec(30, 18), A, { from: A, value: dec(1, 'ether') })
    await borrowerOperations.openTrove(dec(40, 18), B, { from: B, value: dec(1, 'ether') })
    await borrowerOperations.openTrove(dec(50, 18), C, { from: C, value: dec(1, 'ether') })

    // A redeems 10 LUSD
    await th.redeemCollateral(A, contracts, dec(10, 18))

    // Check A's balance has decreased by 10 LUSD
    assert.equal(await lusdToken.balanceOf(A), dec(20, 18))

    // Check baseRate is now non-zero
    const baseRate_1 = await troveManager.baseRate()
    assert.isTrue(baseRate_1.gt(toBN('0')))

    // 59 minutes pass
    th.fastForwardTime(3540, web3.currentProvider)

    // Borrower C triggers a fee, before decay interval has passed
    await borrowerOperations.adjustTrove(0, dec(1, 18), true, C, { from: C })

    // 1 minute pass
    th.fastForwardTime(3540, web3.currentProvider)

    // Borrower C triggers another fee
    await borrowerOperations.adjustTrove(0, dec(1, 18), true, C, { from: C })

    // Check base rate has decreased even though Borrower tried to stop it decaying
    const baseRate_2 = await troveManager.baseRate()
    assert.isTrue(baseRate_2.lt(baseRate_1))
  })

  it("adjustTrove(): borrowing at non-zero base rate sends LUSD fee to LQTY staking contract", async () => {
    // time fast-forwards 1 year, and owner stakes 1 LQTY
    await th.fastForwardTime(timeValues.SECONDS_IN_ONE_YEAR, web3.currentProvider)
    await lqtyToken.approve(lqtyStaking.address, dec(1, 18), { from: owner })
    await lqtyStaking.stake(dec(1, 18), { from: owner })

    await borrowerOperations.openTrove('0', A, { from: whale, value: dec(100, 'ether') })

    await borrowerOperations.openTrove(dec(30, 18), A, { from: A, value: dec(1, 'ether') })
    await borrowerOperations.openTrove(dec(40, 18), B, { from: B, value: dec(1, 'ether') })
    await borrowerOperations.openTrove(dec(50, 18), C, { from: C, value: dec(1, 'ether') })

    // A redeems 10 LUSD
    await th.redeemCollateral(A, contracts, dec(10, 18))

    // Check A's balance has decreased by 10 LUSD
    assert.equal(await lusdToken.balanceOf(A), dec(20, 18))

    // Check baseRate is now non-zero
    const baseRate_1 = await troveManager.baseRate()
    assert.isTrue(baseRate_1.gt(toBN('0')))

    // 2 hours pass
    th.fastForwardTime(7200, web3.currentProvider)

    // Check LQTY LUSD balance before == 0
    const lqtyStaking_LUSDBalance_Before = await lusdToken.balanceOf(lqtyStaking.address)
    assert.equal(lqtyStaking_LUSDBalance_Before, '0')

    // D adjusts trove
    await borrowerOperations.openTrove(0, D, { from: D, value: dec(5, 'ether') })
    await borrowerOperations.adjustTrove(0, dec(37, 18), true, D, { from: D })

    // Check LQTY LUSD balance after has increased
    const lqtyStaking_LUSDBalance_After = await lusdToken.balanceOf(lqtyStaking.address)
    assert.isTrue(lqtyStaking_LUSDBalance_After.gt(lqtyStaking_LUSDBalance_Before))
  })

  it("adjustTrove(): borrowing at non-zero base records the (drawn debt + fee) on the Trove struct", async () => {
    // time fast-forwards 1 year, and owner stakes 1 LQTY
    await th.fastForwardTime(timeValues.SECONDS_IN_ONE_YEAR, web3.currentProvider)
    await lqtyToken.approve(lqtyStaking.address, dec(1, 18), { from: owner })
    await lqtyStaking.stake(dec(1, 18), { from: owner })

    await borrowerOperations.openTrove('0', A, { from: whale, value: dec(100, 'ether') })

    await borrowerOperations.openTrove(dec(30, 18), A, { from: A, value: dec(1, 'ether') })
    await borrowerOperations.openTrove(dec(40, 18), B, { from: B, value: dec(1, 'ether') })
    await borrowerOperations.openTrove(dec(50, 18), C, { from: C, value: dec(1, 'ether') })

    // A redeems 10 LUSD
    await th.redeemCollateral(A, contracts, dec(10, 18))

    // Check A's balance has decreased by 10 LUSD
    assert.equal(await lusdToken.balanceOf(A), dec(20, 18))

    // Check baseRate is now non-zero
    const baseRate_1 = await troveManager.baseRate()
    assert.isTrue(baseRate_1.gt(toBN('0')))

    // 2 hours pass
    th.fastForwardTime(7200, web3.currentProvider)

    const withdrawal_D = toBN(dec(37, 18))

    // D withdraws LUSD
    await borrowerOperations.openTrove(0, D, { from: D, value: dec(5, 'ether') })
    const adjustmentTx = await borrowerOperations.adjustTrove(0, withdrawal_D, true, D, { from: D })

    const emittedFee = toBN(th.getLUSDFeeFromLUSDBorrowingEvent(adjustmentTx))
    assert.isTrue(emittedFee.gt(toBN('0')))

    const gasComp = toBN(dec(10, 18))

    const newDebt = (await troveManager.Troves(D))[0]

    // Check debt on Trove struct equals drawn debt plus emitted fee
    assert.isTrue(newDebt.eq(withdrawal_D.add(emittedFee).add(gasComp)))
  })

  it("adjustTrove(): Borrowing at non-zero base rate increases the LQTY staking contract LUSD fees-per-unit-staked", async () => {
    // time fast-forwards 1 year, and owner stakes 1 LQTY
    await th.fastForwardTime(timeValues.SECONDS_IN_ONE_YEAR, web3.currentProvider)
    await lqtyToken.approve(lqtyStaking.address, dec(1, 18), { from: owner })
    await lqtyStaking.stake(dec(1, 18), { from: owner })

    await borrowerOperations.openTrove('0', A, { from: whale, value: dec(100, 'ether') })

    await borrowerOperations.openTrove(dec(30, 18), A, { from: A, value: dec(1, 'ether') })
    await borrowerOperations.openTrove(dec(40, 18), B, { from: B, value: dec(1, 'ether') })
    await borrowerOperations.openTrove(dec(50, 18), C, { from: C, value: dec(1, 'ether') })

    // A redeems 10 LUSD
    await th.redeemCollateral(A, contracts, dec(10, 18))

    // Check A's balance has decreased by 10 LUSD
    assert.equal(await lusdToken.balanceOf(A), dec(20, 18))

    // Check baseRate is now non-zero
    const baseRate_1 = await troveManager.baseRate()
    assert.isTrue(baseRate_1.gt(toBN('0')))

    // 2 hours pass
    th.fastForwardTime(7200, web3.currentProvider)

    // Check LQTY contract LUSD fees-per-unit-staked is zero
    const F_LUSD_Before = await lqtyStaking.F_LUSD()
    assert.equal(F_LUSD_Before, '0')

    // D adjusts trove
    await borrowerOperations.openTrove(0, D, { from: D, value: dec(5, 'ether') })
    await borrowerOperations.adjustTrove(0, dec(37, 18), true, D, { from: D })

    // Check LQTY contract LUSD fees-per-unit-staked has increased
    const F_LUSD_After = await lqtyStaking.F_LUSD()
    assert.isTrue(F_LUSD_After.gt(F_LUSD_Before))
  })

  it("adjustTrove(): Borrowing at non-zero base rate sends requested amount to the user", async () => {
    // time fast-forwards 1 year, and owner stakes 1 LQTY
    await th.fastForwardTime(timeValues.SECONDS_IN_ONE_YEAR, web3.currentProvider)
    await lqtyToken.approve(lqtyStaking.address, dec(1, 18), { from: owner })
    await lqtyStaking.stake(dec(1, 18), { from: owner })

    await borrowerOperations.openTrove('0', A, { from: whale, value: dec(100, 'ether') })

    await borrowerOperations.openTrove(dec(30, 18), A, { from: A, value: dec(1, 'ether') })
    await borrowerOperations.openTrove(dec(40, 18), B, { from: B, value: dec(1, 'ether') })
    await borrowerOperations.openTrove(dec(50, 18), C, { from: C, value: dec(1, 'ether') })

    // A redeems 10 LUSD
    await th.redeemCollateral(A, contracts, dec(10, 18))

    // Check LQTY Staking contract balance before == 0
    const lqtyStaking_LUSDBalance_Before = await lusdToken.balanceOf(lqtyStaking.address)
    assert.equal(lqtyStaking_LUSDBalance_Before, '0')

    // Check A's balance has decreased by 10 LUSD
    assert.equal(await lusdToken.balanceOf(A), dec(20, 18))

    // Check baseRate is now non-zero
    const baseRate_1 = await troveManager.baseRate()
    assert.isTrue(baseRate_1.gt(toBN('0')))

    // 2 hours pass
    th.fastForwardTime(7200, web3.currentProvider)

    // D adjusts trove
    await borrowerOperations.openTrove(0, D, { from: D, value: dec(5, 'ether') })
    const LUSDRequest_D = toBN(dec(40, 18))
    await borrowerOperations.adjustTrove(0, LUSDRequest_D, true, D, { from: D })

    // Check LQTY staking LUSD balance has increased
    const lqtyStaking_LUSDBalance_After = await lusdToken.balanceOf(lqtyStaking.address)
    assert.isTrue(lqtyStaking_LUSDBalance_After.gt(lqtyStaking_LUSDBalance_Before))

    // Check D's LUSD balance now equals their requested LUSD
    const LUSDBalance_D = await lusdToken.balanceOf(D)
    assert.isTrue(LUSDRequest_D.eq(LUSDBalance_D))
  })

  it("adjustTrove(): Borrowing at zero base rate does not change LUSD balance of LQTY staking contract", async () => {
    await borrowerOperations.openTrove('0', A, { from: whale, value: dec(100, 'ether') })

    await borrowerOperations.openTrove(dec(30, 18), A, { from: A, value: dec(1, 'ether') })
    await borrowerOperations.openTrove(dec(40, 18), B, { from: B, value: dec(1, 'ether') })
    await borrowerOperations.openTrove(dec(50, 18), C, { from: C, value: dec(1, 'ether') })

    // Check baseRate is zero
    const baseRate_1 = await troveManager.baseRate()
    assert.equal(baseRate_1, '0')

    // 2 hours pass
    th.fastForwardTime(7200, web3.currentProvider)

    // Check LQTY LUSD balance before == 0
    const lqtyStaking_LUSDBalance_Before = await lusdToken.balanceOf(lqtyStaking.address)
    assert.equal(lqtyStaking_LUSDBalance_Before, '0')

    // D adjusts trove
    await borrowerOperations.openTrove(0, D, { from: D, value: dec(5, 'ether') })
    await borrowerOperations.adjustTrove(0, dec(37, 18), true, D, { from: D })

    // Check LQTY LUSD balance after == 0
    const lqtyStaking_LUSDBalance_After = await lusdToken.balanceOf(lqtyStaking.address)
    assert.equal(lqtyStaking_LUSDBalance_After, '0')
  })

  it("adjustTrove(): Borrowing at zero base rate does not change LQTY staking contract LUSD fees-per-unit-staked", async () => {
    await borrowerOperations.openTrove('0', A, { from: whale, value: dec(100, 'ether') })

    await borrowerOperations.openTrove(dec(30, 18), A, { from: A, value: dec(1, 'ether') })
    await borrowerOperations.openTrove(dec(40, 18), B, { from: B, value: dec(1, 'ether') })
    await borrowerOperations.openTrove(dec(50, 18), C, { from: C, value: dec(1, 'ether') })

    // Check baseRate is zero
    const baseRate_1 = await troveManager.baseRate()
    assert.equal(baseRate_1, '0')

    // 2 hours pass
    th.fastForwardTime(7200, web3.currentProvider)

    // Check LQTY LUSD balance before == 0
    const F_LUSD_Before = await lqtyStaking.F_LUSD()
    assert.equal(F_LUSD_Before, '0')

    // D adjusts trove
    await borrowerOperations.openTrove(0, D, { from: D, value: dec(5, 'ether') })
    await borrowerOperations.adjustTrove(0, dec(37, 18), true, D, { from: D })

    // Check LQTY LUSD balance after == 0
    const F_LUSD_After = await lqtyStaking.F_LUSD()
    assert.equal(F_LUSD_After, '0')
  })

  it("adjustTrove(): Borrowing at zero base rate sends total requested LUSD to the user", async () => {
    await borrowerOperations.openTrove('0', A, { from: whale, value: dec(100, 'ether') })

    await borrowerOperations.openTrove(dec(30, 18), A, { from: A, value: dec(1, 'ether') })
    await borrowerOperations.openTrove(dec(40, 18), B, { from: B, value: dec(1, 'ether') })
    await borrowerOperations.openTrove(dec(50, 18), C, { from: C, value: dec(1, 'ether') })

    // Check baseRate is zero
    const baseRate_1 = await troveManager.baseRate()
    assert.equal(baseRate_1, '0')

    // 2 hours pass
    th.fastForwardTime(7200, web3.currentProvider)

    // D adjusts trove
    await borrowerOperations.openTrove(0, D, { from: D, value: dec(5, 'ether') })
    const LUSDRequest_D = toBN(dec(40, 18))
    await borrowerOperations.adjustTrove(0, LUSDRequest_D, true, D, { from: D })

    // Check D's LUSD balance now equals their requested LUSD
    const LUSDBalance_D = await lusdToken.balanceOf(D)

    assert.isTrue(LUSDRequest_D.eq(LUSDBalance_D))
  })

  it("adjustTrove(): reverts when calling address has no active trove", async () => {
    await borrowerOperations.openTrove(dec(100, 18), alice, { from: alice, value: dec(1, 'ether') })
    await borrowerOperations.openTrove(dec(100, 18), bob, { from: bob, value: dec(1, 'ether') })

    // Alice coll and debt increase(+1 ETH, +50LUSD)
    await borrowerOperations.adjustTrove(0, dec(50, 18), true, alice, { from: alice, value: dec(1, 'ether') })

    try {
      const txCarol = await borrowerOperations.adjustTrove(0, dec(50, 18), true, carol, { from: carol, value: dec(1, 'ether') })
      assert.isFalse(txCarol.receipt.status)
    } catch (err) {
      assert.include(err.message, "revert")
    }
  })

  it("adjustTrove(): reverts when system is in Recovery Mode", async () => {
    await borrowerOperations.openTrove(dec(100, 18), alice, { from: alice, value: dec(1, 'ether') })
    await borrowerOperations.openTrove(dec(100, 18), bob, { from: bob, value: dec(1, 'ether') })

    assert.isFalse(await troveManager.checkRecoveryMode())

    const txAlice = await borrowerOperations.adjustTrove(0, dec(50, 18), true, alice, { from: alice, value: dec(1, 'ether') })
    assert.isTrue(txAlice.receipt.status)

    await priceFeed.setPrice(dec(100, 18))

    assert.isTrue(await troveManager.checkRecoveryMode())

    // Check operation impossible when system is in Recovery Mode
    try {
      const txBob = await borrowerOperations.adjustTrove(0, dec(50, 18), true, bob, { from: bob, value: dec(1, 'ether') })
      assert.isFalse(txBob.receipt.status)
    } catch (err) {
      assert.include(err.message, "revert")
    }
  })

  it("adjustTrove(): reverts when change would cause the TCR of the system to fall below the CCR", async () => {
    await priceFeed.setPrice(dec(100, 18))

    await borrowerOperations.openTrove(dec(190, 18), alice, { from: alice, value: dec(3, 'ether') })
    await borrowerOperations.openTrove(dec(190, 18), bob, { from: bob, value: dec(3, 'ether') })

    // Check TCR and Recovery Mode
    const TCR = (await troveManager.getTCR()).toString()
    assert.equal(TCR, '1500000000000000000')
    assert.isFalse(await troveManager.checkRecoveryMode())

    // Bob attempts an operation that would bring the TCR below the CCR
    try {
      const txBob = await borrowerOperations.adjustTrove(0, dec(1, 18), true, bob, { from: bob })
      assert.isFalse(txBob.receipt.status)
    } catch (err) {
      assert.include(err.message, "revert")
    }
  })

  it("adjustTrove(): reverts when LUSD repaid is > debt of the trove", async () => {
    await borrowerOperations.openTrove(dec(100, 18), alice, { from: alice, value: dec(1, 'ether') })
    await borrowerOperations.openTrove(dec(100, 18), bob, { from: bob, value: dec(1, 'ether') })
    await borrowerOperations.openTrove(dec(100, 18), carol, { from: carol, value: dec(1, 'ether') })

    // Check Bob can make an adjustment that fully repays his debt
    const txBob = await borrowerOperations.adjustTrove(0, dec(100, 18), false, bob, { from: bob, value: dec(1, 'ether') })
    assert.isTrue(txBob.receipt.status)

    // Carol attempts an adjustment that would repay more than her debt
    try {
      const txCarol = await borrowerOperations.adjustTrove(0, dec(101, 18), false, carol, { from: carol })
      assert.isFalse(txCarol.receipt.status)
    } catch (err) {
      assert.include(err.message, "revert")
    }
  })

  it("adjustTrove(): reverts when attempted ETH withdrawal is >= the trove's collateral", async () => {
    await borrowerOperations.openTrove(0, alice, { from: alice, value: dec(1, 'ether') })
    await borrowerOperations.openTrove(0, bob, { from: bob, value: dec(1, 'ether') })
    await borrowerOperations.openTrove(0, carol, { from: carol, value: dec(1, 'ether') })

    // Bob attempts an adjustment that would withdraw his entire ETH
    await assertRevert(
      borrowerOperations.adjustTrove(dec(1, 'ether'), 0, false, bob, { from: bob }),
      'BorrowerOps: An operation that would result in ICR < MCR is not permitted'
    )

    // Carol attempts an adjustment that would withdraw more than her ETH
    try {
      const txCarol = await borrowerOperations.adjustTrove('1000000000000000001', 0, true, carol, { from: carol })
      assert.isFalse(txCarol.receipt.status)
    } catch (err) {
      assert.include(err.message, "revert")
    }
  })

  it("adjustTrove(): reverts when change would cause the ICR of the trove to fall below the MCR", async () => {
    await borrowerOperations.openTrove(0, whale, { from: whale, value: dec(100, 'ether') })

    await priceFeed.setPrice(dec(100, 18))

    await borrowerOperations.openTrove(dec(100, 18), alice, { from: alice, value: dec(2, 'ether') })
    await borrowerOperations.openTrove(dec(100, 18), bob, { from: bob, value: dec(2, 'ether') })

    // Alice decreases coll by 1 ETH and increass debt by 100 LUSD. 
    // New ICR would be: ((2+1) * 100) / (100 + 100) = 300/200 = 150%, 
    const txAlice = await borrowerOperations.adjustTrove(0, dec(100, 18), true, alice, { from: alice, value: dec(1, 'ether') })
    assert.isTrue(txAlice.receipt.status)

    // Bob attempts to decrease coll  by 1 ETH and increase debt by 200 LUSD. 
    // New ICR would be: ((2+1) * 100) / (100 + 200) = 300/300 = 100%, below the MCR.
    try {
      const txBob = await borrowerOperations.adjustTrove(0, dec(200, 18), true, bob, { from: bob, value: dec(1, 'ether') })
      assert.isFalse(txBob.receipt.status)
    } catch (err) {
      assert.include(err.message, "revert")
    }
  })

  it("adjustTrove(): With 0 coll change, doesnt change borrower's coll or ActivePool coll", async () => {
    await borrowerOperations.openTrove(0, whale, { from: whale, value: dec(100, 'ether') })

    await borrowerOperations.openTrove(dec(100, 18), alice, { from: alice, value: dec(10, 'ether') })

    const collBefore = ((await troveManager.Troves(alice))[1]).toString()
    const activePoolCollBefore = (await activePool.getETH()).toString()

    assert.equal(collBefore, dec(10, 'ether'))
    assert.equal(activePoolCollBefore, '110000000000000000000')

    // Alice adjusts trove. No coll change, and a debt increase (+50LUSD)
    await borrowerOperations.adjustTrove(0, dec(50, 18), true, alice, { from: alice, value: 0 })

    const collAfter = ((await troveManager.Troves(alice))[1]).toString()
    const activePoolCollAfter = (await activePool.getETH()).toString()

    assert.equal(collAfter, collBefore)
    assert.equal(activePoolCollAfter, activePoolCollBefore)
  })

  it("adjustTrove(): With 0 debt change, doesnt change borrower's debt or ActivePool debt", async () => {
    await borrowerOperations.openTrove(0, whale, { from: whale, value: dec(100, 'ether') })

    await borrowerOperations.openTrove(dec(100, 18), alice, { from: alice, value: dec(10, 'ether') })

    const debtBefore = ((await troveManager.Troves(alice))[0]).toString()
    const activePoolDebtBefore = (await activePool.getLUSDDebt()).toString()

    assert.equal(debtBefore, dec(110, 18))
    assert.equal(activePoolDebtBefore, dec(120, 18))

    // Alice adjusts trove. No coll change, no debt change
    await borrowerOperations.adjustTrove(0, 0, true, alice, { from: alice, value: dec(1, 'ether') })

    const debtAfter = ((await troveManager.Troves(alice))[0]).toString()
    const collAfter = ((await troveManager.Troves(alice))[1]).toString()
    const activePoolDebtAfter = (await activePool.getLUSDDebt()).toString()

    assert.equal(debtAfter, debtBefore)
    assert.equal(activePoolDebtAfter, activePoolDebtBefore)
  })

  it("adjustTrove(): updates borrower's debt and coll with an increase in both", async () => {
    await borrowerOperations.openTrove(0, whale, { from: whale, value: dec(100, 'ether') })

    await borrowerOperations.openTrove(dec(100, 18), alice, { from: alice, value: dec(1, 'ether') })

    const debtBefore = ((await troveManager.Troves(alice))[0]).toString()
    const collBefore = ((await troveManager.Troves(alice))[1]).toString()

    assert.equal(debtBefore, dec(110, 18))
    assert.equal(collBefore, dec(1, 'ether'))

    // Alice adjusts trove. Coll and debt increase(+1 ETH, +50LUSD)
    await borrowerOperations.adjustTrove(0, dec(50, 18), true, alice, { from: alice, value: dec(1, 'ether') })

    const debtAfter = ((await troveManager.Troves(alice))[0]).toString()
    const collAfter = ((await troveManager.Troves(alice))[1]).toString()

    assert.equal(debtAfter, dec(160, 18))
    assert.equal(collAfter, dec(2, 'ether'))
  })


  it("adjustTrove(): updates borrower's debt and coll with a decrease in both", async () => {
    await borrowerOperations.openTrove(0, whale, { from: whale, value: dec(100, 'ether') })

    await borrowerOperations.openTrove(dec(100, 18), alice, { from: alice, value: dec(1, 'ether') })

    const debtBefore = ((await troveManager.Troves(alice))[0]).toString()
    const collBefore = ((await troveManager.Troves(alice))[1]).toString()

    assert.equal(debtBefore, dec(110, 18))
    assert.equal(collBefore, dec(1, 'ether'))

    // Alice adjusts trove coll and debt decrease (-0.5 ETH, -50LUSD)
    await borrowerOperations.adjustTrove(dec(500, 'finney'), dec(50, 18), false, alice, { from: alice })

    const debtAfter = ((await troveManager.Troves(alice))[0]).toString()
    const collAfter = ((await troveManager.Troves(alice))[1]).toString()

    assert.equal(debtAfter, dec(60, 18))
    assert.equal(collAfter, dec(500, 'finney'))
  })

  it("adjustTrove(): updates borrower's  debt and coll with coll increase, debt decrease", async () => {
    await borrowerOperations.openTrove(0, whale, { from: whale, value: dec(100, 'ether') })

    await borrowerOperations.openTrove(dec(100, 18), alice, { from: alice, value: dec(1, 'ether') })

    const debtBefore = ((await troveManager.Troves(alice))[0]).toString()
    const collBefore = ((await troveManager.Troves(alice))[1]).toString()

    assert.equal(debtBefore, dec(110, 18))
    assert.equal(collBefore, dec(1, 'ether'))

    // Alice adjusts trove - coll increase and debt decrease (+0.5 ETH, -50LUSD)
    await borrowerOperations.adjustTrove(0, dec(50, 18), false, alice, { from: alice, value: dec(500, 'finney') })

    const debtAfter = ((await troveManager.Troves(alice))[0]).toString()
    const collAfter = ((await troveManager.Troves(alice))[1]).toString()

    assert.equal(debtAfter, dec(60, 18))
    assert.equal(collAfter, dec(1500, 'finney'))
  })


  it("adjustTrove(): updates borrower's debt and coll with coll decrease, debt increase", async () => {
    await borrowerOperations.openTrove(0, whale, { from: whale, value: dec(100, 'ether') })

    await borrowerOperations.openTrove(dec(100, 18), alice, { from: alice, value: dec(1, 'ether') })

    const debtBefore = ((await troveManager.Troves(alice))[0]).toString()
    const collBefore = ((await troveManager.Troves(alice))[1]).toString()

    assert.equal(debtBefore, dec(110, 18))
    assert.equal(collBefore, dec(1, 'ether'))

    // Alice adjusts trove - coll decrease and debt increase (0.1 ETH, 10LUSD)
    await borrowerOperations.adjustTrove('100000000000000000', dec(10, 18), true, alice, { from: alice })

    const debtAfter = ((await troveManager.Troves(alice))[0]).toString()
    const collAfter = ((await troveManager.Troves(alice))[1]).toString()

    assert.equal(debtAfter, dec(120, 18))
    assert.equal(collAfter, '900000000000000000')
  })

  it("adjustTrove(): updates borrower's stake and totalStakes with a coll increase", async () => {
    await borrowerOperations.openTrove(0, whale, { from: whale, value: dec(100, 'ether') })

    await borrowerOperations.openTrove(dec(100, 18), alice, { from: alice, value: dec(1, 'ether') })

    const stakeBefore = ((await troveManager.Troves(alice))[2]).toString()
    const totalStakesBefore = await troveManager.totalStakes();

    assert.equal(stakeBefore, dec(1, 'ether'))
    assert.equal(totalStakesBefore, '101000000000000000000')

    // Alice adjusts trove - coll and debt increase (+1 ETH, +50 LUSD)
    await borrowerOperations.adjustTrove(0, dec(50, 18), true, alice, { from: alice, value: dec(1, 'ether') })

    const stakeAfter = ((await troveManager.Troves(alice))[2]).toString()
    const totalStakesAfter = await troveManager.totalStakes();

    assert.equal(stakeAfter, dec(2, 'ether'))
    assert.equal(totalStakesAfter, '102000000000000000000')
  })

  it("adjustTrove():  updates borrower's stake and totalStakes with a coll decrease", async () => {
    await borrowerOperations.openTrove(0, whale, { from: whale, value: dec(100, 'ether') })

    await borrowerOperations.openTrove(dec(100, 18), alice, { from: alice, value: dec(1, 'ether') })

    const stakeBefore = ((await troveManager.Troves(alice))[2]).toString()
    const totalStakesBefore = await troveManager.totalStakes();

    assert.equal(stakeBefore, dec(1, 'ether'))
    assert.equal(totalStakesBefore, '101000000000000000000')

    // Alice adjusts trove - coll decrease and debt decrease
    await borrowerOperations.adjustTrove(dec(500, 'finney'), dec(50, 18), false, alice, { from: alice })

    const stakeAfter = ((await troveManager.Troves(alice))[2]).toString()
    const totalStakesAfter = await troveManager.totalStakes();

    assert.equal(stakeAfter, '500000000000000000')
    assert.equal(totalStakesAfter, '100500000000000000000')
  })

  it("adjustTrove(): changes LUSDToken balance by the requested decrease", async () => {
    await borrowerOperations.openTrove(0, whale, { from: whale, value: dec(100, 'ether') })

    await borrowerOperations.openTrove(dec(100, 18), alice, { from: alice, value: dec(1, 'ether') })

    const alice_LUSDTokenBalance_Before = (await lusdToken.balanceOf(alice)).toString()
    assert.equal(alice_LUSDTokenBalance_Before, dec(100, 18))

    // Alice adjusts trove - coll decrease and debt decrease
    await borrowerOperations.adjustTrove(dec(100, 'finney'), dec(10, 18), false, alice, { from: alice })

    // check after
    const alice_LUSDTokenBalance_After = (await lusdToken.balanceOf(alice)).toString()
    assert.equal(alice_LUSDTokenBalance_After, dec(90, 18))
  })

  it("adjustTrove(): changes LUSDToken balance by the requested increase", async () => {
    await borrowerOperations.openTrove(0, whale, { from: whale, value: dec(100, 'ether') })

    await borrowerOperations.openTrove(dec(100, 18), alice, { from: alice, value: dec(1, 'ether') })

    const alice_LUSDTokenBalance_Before = (await lusdToken.balanceOf(alice)).toString()
    assert.equal(alice_LUSDTokenBalance_Before, dec(100, 18))

    // Alice adjusts trove - coll increase and debt increase
    await borrowerOperations.adjustTrove(0, dec(100, 18), true, alice, { from: alice, value: dec(1, 'ether') })

    // check after
    const alice_LUSDTokenBalance_After = (await lusdToken.balanceOf(alice)).toString()
    assert.equal(alice_LUSDTokenBalance_After, dec(200, 18))
  })

  it("adjustTrove(): Changes the activePool ETH and raw ether balance by the requested decrease", async () => {
    await borrowerOperations.openTrove(0, whale, { from: whale, value: dec(100, 'ether') })

    await borrowerOperations.openTrove(dec(100, 18), alice, { from: alice, value: dec(1, 'ether') })

    const activePool_ETH_Before = (await activePool.getETH()).toString()
    const activePool_RawEther_Before = (await web3.eth.getBalance(activePool.address)).toString()
    assert.equal(activePool_ETH_Before, '101000000000000000000')
    assert.equal(activePool_RawEther_Before, '101000000000000000000')

    // Alice adjusts trove - coll decrease and debt decrease
    await borrowerOperations.adjustTrove(dec(100, 'finney'), dec(10, 18), false, alice, { from: alice })

    const activePool_ETH_After = await activePool.getETH()
    const activePool_RawEther_After = await web3.eth.getBalance(activePool.address)
    assert.equal(activePool_ETH_After, '100900000000000000000')
    assert.equal(activePool_RawEther_After, '100900000000000000000')
  })

  it("adjustTrove(): Changes the activePool ETH and raw ether balance by the amount of ETH sent", async () => {
    await borrowerOperations.openTrove(0, whale, { from: whale, value: dec(100, 'ether') })

    await borrowerOperations.openTrove(dec(100, 18), alice, { from: alice, value: dec(1, 'ether') })

    const activePool_ETH_Before = (await activePool.getETH()).toString()
    const activePool_RawEther_Before = (await web3.eth.getBalance(activePool.address)).toString()
    assert.equal(activePool_ETH_Before, '101000000000000000000')
    assert.equal(activePool_RawEther_Before, '101000000000000000000')

    // Alice adjusts trove - coll increase and debt increase
    await borrowerOperations.adjustTrove(0, dec(100, 18), true, alice, { from: alice, value: dec(1, 'ether') })

    const activePool_ETH_After = (await activePool.getETH()).toString()
    const activePool_RawEther_After = (await web3.eth.getBalance(activePool.address)).toString()
    assert.equal(activePool_ETH_After, '102000000000000000000')
    assert.equal(activePool_RawEther_After, '102000000000000000000')
  })

  it("adjustTrove(): Changes the LUSD debt in ActivePool by requested decrease", async () => {
    await borrowerOperations.openTrove(0, whale, { from: whale, value: dec(100, 'ether') })

    await borrowerOperations.openTrove(dec(100, 18), alice, { from: alice, value: dec(1, 'ether') })

    const activePool_LUSDDebt_Before = (await activePool.getLUSDDebt()).toString()
    assert.equal(activePool_LUSDDebt_Before, dec(120, 18))

    // Alice adjusts trove - coll increase and debt decrease
    await borrowerOperations.adjustTrove(0, dec(50, 18), false, alice, { from: alice, value: dec(1, 'ether') })

    const activePool_LUSDDebt_After = (await activePool.getLUSDDebt()).toString()
    assert.equal(activePool_LUSDDebt_After, dec(70, 18))
  })

  it("adjustTrove():Changes the LUSD debt in ActivePool by requested increase", async () => {
    await borrowerOperations.openTrove(0, whale, { from: whale, value: dec(100, 'ether') })

    await borrowerOperations.openTrove(dec(100, 18), alice, { from: alice, value: dec(1, 'ether') })

    const activePool_LUSDDebt_Before = (await activePool.getLUSDDebt()).toString()
    assert.equal(activePool_LUSDDebt_Before, dec(120, 18))

    // Alice adjusts trove - coll increase and debt increase
    await borrowerOperations.adjustTrove(0, dec(100, 18), true, alice, { from: alice, value: dec(1, 'ether') })

    const activePool_LUSDDebt_After = (await activePool.getLUSDDebt()).toString()
    assert.equal(activePool_LUSDDebt_After, dec(220, 18))
  })

  it("adjustTrove(): new coll = 0 and new debt = 0 is not allowed, as gas compensation still counts toward ICR", async () => {
    await borrowerOperations.openTrove(0, whale, { from: whale, value: dec(100, 'ether') })
    await borrowerOperations.openTrove(dec(90, 18), alice, { from: alice, value: dec(1, 'ether') })

    const status_Before = (await troveManager.Troves(alice))[3]
    const isInSortedList_Before = await sortedTroves.contains(alice)

    assert.equal(status_Before, 1)  // 1: Active
    assert.isTrue(isInSortedList_Before)

    await assertRevert(
      borrowerOperations.adjustTrove(dec(1, 'ether'), dec(90, 18), true, alice, { from: alice }),
      'BorrowerOps: An operation that would result in ICR < MCR is not permitted'
    )
  })


  it("adjustTrove(): Reverts if requested coll withdrawal and ether is sent", async () => {
    await borrowerOperations.openTrove(0, whale, { from: whale, value: dec(100, 'ether') })
    await borrowerOperations.openTrove(dec(100, 18), alice, { from: alice, value: dec(1, 'ether') })

    const aliceColl_Before = (await troveManager.Troves(alice))[1].toString()
    assert.equal(aliceColl_Before, dec(1, 'ether'))

    await assertRevert(borrowerOperations.adjustTrove(dec(1, 'ether'), dec(100, 18), true, alice, { from: alice, value: dec(3, 'ether') }), 'BorrowerOperations: Cannot withdraw and add coll')
  })

  // --- closeTrove() ---

  it("closeTrove(): reverts when calling address does not have active trove", async () => {
    await borrowerOperations.openTrove(0, alice, { from: alice, value: dec(1, 'ether') })
    await borrowerOperations.openTrove(0, bob, { from: bob, value: dec(1, 'ether') })

    // Bob successfully closes his trove
    const txBob = await borrowerOperations.closeTrove({ from: bob })
    assert.isTrue(txBob.receipt.status)

    // Carol with no active trove attempts to close her trove
    try {
      const txCarol = await borrowerOperations.closeTrove({ from: carol })
      assert.isFalse(txCarol.receipt.status)
    } catch (err) {
      assert.include(err.message, "revert")
    }
  })

  it("closeTrove(): reverts when system is in Recovery Mode", async () => {
    await borrowerOperations.openTrove(dec(100, 18), alice, { from: alice, value: dec(1, 'ether') })
    await borrowerOperations.openTrove(dec(100, 18), bob, { from: bob, value: dec(1, 'ether') })
    await borrowerOperations.openTrove(dec(100, 18), carol, { from: carol, value: dec(1, 'ether') })

    // check recovery mode 
    assert.isFalse(await troveManager.checkRecoveryMode())

    // Bob successfully closes his trove
    const txBob = await borrowerOperations.closeTrove({ from: bob })
    assert.isTrue(txBob.receipt.status)

    await priceFeed.setPrice(dec(100, 18))

    assert.isTrue(await troveManager.checkRecoveryMode())

    // Carol attempts to close her trove during Recovery Mode
    try {
      const txCarol = await borrowerOperations.closeTrove({ from: carol })
      assert.isFalse(txCarol.receipt.status)
    } catch (err) {
      assert.include(err.message, "revert")
    }
  })

  it("closeTrove(): reverts when trove is the only one in the system", async () => {
    await borrowerOperations.openTrove(dec(100, 18), alice, { from: alice, value: dec(1, 'ether') })

    // check recovery mode 
    assert.isFalse(await troveManager.checkRecoveryMode())

    // Alice attempts to close her trove
    try {
      const txAlice = await borrowerOperations.closeTrove({ from: alice })
      assert.isFalse(txAlice.receipt.status)
    } catch (err) {
      // assert.include(err.message, "revert")
      // assert.include(err.message, "TroveManager: Only one trove in the system")
    }
  })

  it("closeTrove(): reduces a Trove's collateral to zero", async () => {
    await borrowerOperations.openTrove(0, dennis, { from: dennis, value: dec(10, 'ether') })
    // await borrowerOperations.withdrawLUSD(dec(100, 18), dennis, { from: dennis })

    await borrowerOperations.openTrove(0, alice, { from: alice, value: dec(1, 'ether') })
    await borrowerOperations.withdrawLUSD(dec(100, 18), alice, { from: alice })

    const collBefore = ((await troveManager.Troves(alice))[1]).toString()
    assert.equal(collBefore, dec(1, 'ether'))

    // Alice attempts to close trove
    await borrowerOperations.closeTrove({ from: alice })

    const collAfter = ((await troveManager.Troves(alice))[1]).toString()
    assert.equal(collAfter, '0')
    // check withdrawal was successful
  })

  it("closeTrove(): reduces a Trove's debt to zero", async () => {
    await borrowerOperations.openTrove(0, dennis, { from: dennis, value: dec(10, 'ether') })

    await borrowerOperations.openTrove(0, alice, { from: alice, value: dec(1, 'ether') })
    await borrowerOperations.withdrawLUSD(dec(100, 18), alice, { from: alice })

    const debtBefore = ((await troveManager.Troves(alice))[0]).toString()
    assert.equal(debtBefore, dec(110, 18))

    // Alice attempts to close trove
    await borrowerOperations.closeTrove({ from: alice })

    const debtAfter = ((await troveManager.Troves(alice))[0]).toString()
    assert.equal(debtAfter, '0')
    // check withdrawal was successful
  })

  it("closeTrove(): sets Trove's stake to zero", async () => {
    await borrowerOperations.openTrove(0, dennis, { from: dennis, value: dec(10, 'ether') })

    await borrowerOperations.openTrove(0, alice, { from: alice, value: dec(1, 'ether') })
    await borrowerOperations.withdrawLUSD(dec(100, 18), alice, { from: alice })

    const stakeBefore = ((await troveManager.Troves(alice))[2]).toString()
    assert.equal(stakeBefore, dec(1, 'ether'))

    // Alice attempts to close trove
    await borrowerOperations.closeTrove({ from: alice })

    const stakeAfter = ((await troveManager.Troves(alice))[2]).toString()
    assert.equal(stakeAfter, '0')
    // check withdrawal was successful
  })

  it("closeTrove(): zero's the troves reward snapshots", async () => {

    // Dennis opens trove and transfers tokens to alice
    await borrowerOperations.openTrove(dec(100, 18), dennis, { from: dennis, value: dec(10, 'ether') })
    await lusdToken.transfer(alice, dec(100, 18), { from: dennis })

    await borrowerOperations.openTrove(dec(100, 18), bob, { from: bob, value: dec(1, 'ether') })

    // Price drops
    await priceFeed.setPrice(dec(100, 18))

    // Liquidate Bob
    await troveManager.liquidate(bob)
    assert.isFalse(await sortedTroves.contains(bob))

    // Price bounces back
    await priceFeed.setPrice(dec(200, 18))

    await borrowerOperations.openTrove(dec(100, 18), alice, { from: alice, value: dec(1, 'ether') })
    await borrowerOperations.openTrove(dec(100, 18), carol, { from: carol, value: dec(1, 'ether') })

    // Price drops ...again
    await priceFeed.setPrice(dec(100, 18))

    // Get Alice's pending reward snapshots 
    const L_ETH_A_Snapshot = (await troveManager.rewardSnapshots(alice))[0]
    const L_LUSDDebt_A_Snapshot = (await troveManager.rewardSnapshots(alice))[1]

    assert.isTrue(L_ETH_A_Snapshot.gt(toBN('0')))
    assert.isTrue(L_LUSDDebt_A_Snapshot.gt(toBN('0')))

    // Liquidate Carol
    await troveManager.liquidate(carol)
    assert.isFalse(await sortedTroves.contains(carol))

    // Get Alice's pending reward snapshots after Carol's liquidation. Check above 0
    const L_ETH_Snapshot_A_AfterLiquidation = (await troveManager.rewardSnapshots(alice))[0]
    const L_LUSDDebt_Snapshot_A_AfterLiquidation = (await troveManager.rewardSnapshots(alice))[1]

    assert.isTrue(L_ETH_Snapshot_A_AfterLiquidation.gt(toBN('0')))
    assert.isTrue(L_LUSDDebt_Snapshot_A_AfterLiquidation.gt(toBN('0')))

    // Alice closes trove
    await borrowerOperations.closeTrove({ from: alice })

    // Check Alice's pending reward snapshots are zero
    const L_ETH_Snapshot_A_afterAliceCloses = (await troveManager.rewardSnapshots(alice))[0]
    const L_LUSDDebt_Snapshot_A_afterAliceCloses = (await troveManager.rewardSnapshots(alice))[1]

    assert.equal(L_ETH_Snapshot_A_afterAliceCloses, '0')
    assert.equal(L_LUSDDebt_Snapshot_A_afterAliceCloses, '0')
  })

  it("closeTrove(): closes the Trove", async () => {
    await borrowerOperations.openTrove(0, dennis, { from: dennis, value: dec(10, 'ether') })

    await borrowerOperations.openTrove(0, alice, { from: alice, value: dec(1, 'ether') })
    await borrowerOperations.withdrawLUSD(dec(100, 18), alice, { from: alice })

    // Check Trove is active
    const alice_Trove_Before = await troveManager.Troves(alice)
    const status_Before = alice_Trove_Before[3]

    assert.equal(status_Before, 1)
    assert.isTrue(await sortedTroves.contains(alice))

    // Close the trove
    await borrowerOperations.closeTrove({ from: alice })

    const alice_Trove_After = await troveManager.Troves(alice)
    const status_After = alice_Trove_After[3]

    assert.equal(status_After, 2)
    assert.isFalse(await sortedTroves.contains(alice))
  })

  it("closeTrove(): reduces ActivePool ETH and raw ether by correct amount", async () => {
    await borrowerOperations.openTrove(0, dennis, { from: dennis, value: dec(10, 'ether') })

    await borrowerOperations.openTrove(0, alice, { from: alice, value: dec(1, 'ether') })
    await borrowerOperations.withdrawLUSD(dec(100, 18), alice, { from: alice })

    // Check before
    const activePool_ETH_before = await activePool.getETH()
    const activePool_RawEther_before = await web3.eth.getBalance(activePool.address)
    assert.equal(activePool_ETH_before, dec(11, 'ether'))
    assert.equal(activePool_RawEther_before, dec(11, 'ether'))

    // Close the trove
    await borrowerOperations.closeTrove({ from: alice })

    // Check after
    const activePool_ETH_After = await activePool.getETH()
    const activePool_RawEther_After = await web3.eth.getBalance(activePool.address)
    assert.equal(activePool_ETH_After, dec(10, 'ether'))
    assert.equal(activePool_RawEther_After, dec(10, 'ether'))
  })

  it("closeTrove(): reduces ActivePool debt by correct amount", async () => {
    await borrowerOperations.openTrove(0, dennis, { from: dennis, value: dec(10, 'ether') })

    await borrowerOperations.openTrove(0, alice, { from: alice, value: dec(1, 'ether') })
    await borrowerOperations.withdrawLUSD(dec(100, 18), alice, { from: alice })

    // Check before
    const activePool_Debt_before = (await activePool.getETH()).toString()
    assert.equal(activePool_Debt_before, dec(11, 'ether'))

    // Close the trove
    await borrowerOperations.closeTrove({ from: alice })

    // Check after
    const activePool_Debt_After = (await activePool.getLUSDDebt()).toString()
    assert.equal(activePool_Debt_After, dec(10, 18))
  })

  it("closeTrove(): updates the the total stakes", async () => {
    await borrowerOperations.openTrove(0, dennis, { from: dennis, value: dec(10, 'ether') })
    //  Alice creates initial Trove with 1 ether
    await borrowerOperations.openTrove(0, alice, { from: alice, value: dec(1, 'ether') })
    await borrowerOperations.openTrove(0, bob, { from: bob, value: dec(1, 'ether') })

    const alice_Trove_Before = await troveManager.Troves(alice)
    const alice_Stake_Before = alice_Trove_Before[2].toString()
    const totalStakes_Before = (await troveManager.totalStakes()).toString()

    assert.equal(alice_Stake_Before, '1000000000000000000')
    assert.equal(totalStakes_Before, '12000000000000000000')

    // Alice closes trove
    await borrowerOperations.closeTrove({ from: alice })

    // Check stake and total stakes get updated
    const alice_Trove_After = await troveManager.Troves(alice)
    const alice_Stake_After = alice_Trove_After[2].toString()
    const totalStakes_After = (await troveManager.totalStakes()).toString()

    assert.equal(alice_Stake_After, 0)
    assert.equal(totalStakes_After, dec(11, 'ether'))
  })

  it("closeTrove(): sends the correct amount of ETH to the user", async () => {
    await borrowerOperations.openTrove(0, dennis, { from: dennis, value: dec(10, 'ether') })
    await borrowerOperations.openTrove(0, alice, { from: alice, value: dec(1, 'ether') })

    const alice_ETHBalance_Before = web3.utils.toBN(await web3.eth.getBalance(alice))
    await borrowerOperations.closeTrove({ from: alice, gasPrice: 0 })

    const alice_ETHBalance_After = web3.utils.toBN(await web3.eth.getBalance(alice))
    const balanceDiff = alice_ETHBalance_After.sub(alice_ETHBalance_Before)

    assert.equal(balanceDiff, dec(1, 'ether'))
  })

  it("closeTrove(): subtracts the debt of the closed Trove from the Borrower's LUSDToken balance", async () => {
    await borrowerOperations.openTrove(0, dennis, { from: dennis, value: dec(10, 'ether') })

    await borrowerOperations.openTrove(0, alice, { from: alice, value: dec(1, 'ether') })
    await borrowerOperations.withdrawLUSD(dec(100, 18), alice, { from: alice })

    const alice_LUSDBalance_Before = await lusdToken.balanceOf(alice)
    assert.equal(alice_LUSDBalance_Before, dec(100, 18))

    // close trove
    await borrowerOperations.closeTrove({ from: alice })

    //   // check alive LUSD balance after

    const alice_LUSDBalance_After = await lusdToken.balanceOf(alice)
    assert.equal(alice_LUSDBalance_After, 0)
  })

  it("closeTrove(): applies pending rewards", async () => {
    // --- SETUP ---
    // Alice adds 15 ether, Bob adds 5 ether, Carol adds 1 ether
    await borrowerOperations.openTrove(0, alice, { from: alice, value: dec(15, 'ether') })
    await borrowerOperations.openTrove(0, bob, { from: bob, value: dec(5, 'ether') })
    await borrowerOperations.openTrove(0, carol, { from: carol, value: dec(1, 'ether') })

    // Alice and Bob withdraw 90LUSD, Carol withdraws 170LUSD
    const LUSDwithdrawal_A = dec(90, 18)
    const LUSDwithdrawal_B = dec(90, 18)
    const LUSDwithdrawal_C = dec(170, 18)
    await borrowerOperations.withdrawLUSD(LUSDwithdrawal_A, alice, { from: alice })
    await borrowerOperations.withdrawLUSD(LUSDwithdrawal_B, bob, { from: bob })
    await borrowerOperations.withdrawLUSD(LUSDwithdrawal_C, carol, { from: carol })

    // --- TEST ---

    // price drops to 1ETH:100LUSD, reducing Carol's ICR below MCR
    await priceFeed.setPrice('100000000000000000000');
    const price = await priceFeed.getPrice()

    // close Carol's Trove, liquidating her 1 ether and 180LUSD. Alice and Bob earn rewards.
    const liquidationTx = await troveManager.liquidate(carol, { from: owner });
    const [liquidatedDebt_C, liquidatedColl_C, gasComp_C] = th.getEmittedLiquidationValues(liquidationTx)
    // Dennis opens a new Trove with 10 Ether, withdraws LUSD and sends 135 LUSD to Alice, and 45 LUSD to Bob.

    await borrowerOperations.openTrove(0, dennis, { from: dennis, value: dec(100, 'ether') })
    const LUSDwithdrawal_D = await dec(200, 18)
    await borrowerOperations.withdrawLUSD(LUSDwithdrawal_D, dennis, { from: dennis })
    await lusdToken.transfer(alice, '135000000000000000000', { from: dennis })
    await lusdToken.transfer(bob, '45000000000000000000', { from: dennis })

    // check Alice and Bob's reward snapshots are zero before they alter their Troves
    alice_rewardSnapshot_Before = await troveManager.rewardSnapshots(alice)
    const alice_ETHrewardSnapshot_Before = alice_rewardSnapshot_Before[0]
    const alice_LUSDDebtRewardSnapshot_Before = alice_rewardSnapshot_Before[1]

    const bob_rewardSnapshot_Before = await troveManager.rewardSnapshots(bob)
    const bob_ETHrewardSnapshot_Before = bob_rewardSnapshot_Before[0]
    const bob_LUSDDebtRewardSnapshot_Before = bob_rewardSnapshot_Before[1]

    assert.equal(alice_ETHrewardSnapshot_Before, 0)
    assert.equal(alice_LUSDDebtRewardSnapshot_Before, 0)
    assert.equal(bob_ETHrewardSnapshot_Before, 0)
    assert.equal(bob_LUSDDebtRewardSnapshot_Before, 0)

    const L_ETH = await troveManager.L_ETH()
    const L_LUSDDebt = await troveManager.L_LUSDDebt()

    const defaultPool_ETH = await defaultPool.getETH()
    const defaultPool_LUSDDebt = await defaultPool.getLUSDDebt()

    // Carol's liquidated coll (1 ETH) and drawn debt should have entered the Default Pool
    assert.isAtMost(th.getDifference(defaultPool_ETH, liquidatedColl_C), 100)
    assert.isAtMost(th.getDifference(defaultPool_LUSDDebt, liquidatedDebt_C), 100)

    // Close Alice's trove. Alice's pending rewards should be removed from the DefaultPool when she close.
    await borrowerOperations.closeTrove({ from: alice })

    const expectedCollReward_A = liquidatedColl_C.mul(toBN(dec(15, 'ether'))).div(toBN(dec(20, 'ether')))
    const expectedDebtReward_A = liquidatedDebt_C.mul(toBN(dec(15, 'ether'))).div(toBN(dec(20, 'ether')))

    const defaultPool_ETH_afterAliceCloses = await defaultPool.getETH()
    const defaultPool_LUSDDebt_afterAliceCloses = await defaultPool.getLUSDDebt()

    assert.isAtMost(th.getDifference(defaultPool_ETH_afterAliceCloses,
      defaultPool_ETH.sub(expectedCollReward_A)), 100)
    assert.isAtMost(th.getDifference(defaultPool_LUSDDebt_afterAliceCloses,
      defaultPool_LUSDDebt.sub(expectedDebtReward_A)), 100)

    // Close Bob's trove. Expect DefaultPool coll and debt to drop to 0, since closing pulls his rewards out.
    await borrowerOperations.closeTrove({ from: bob })

    const defaultPool_ETH_afterBobCloses = await defaultPool.getETH()
    const defaultPool_LUSDDebt_afterBobCloses = await defaultPool.getLUSDDebt()

    assert.isAtMost(th.getDifference(defaultPool_ETH_afterBobCloses, 0), 100)
    assert.isAtMost(th.getDifference(defaultPool_LUSDDebt_afterBobCloses, 0), 100)
  })

  // --- openTrove() ---
  it("openTrove(): decays a non-zero base rate", async () => {
    await borrowerOperations.openTrove('0', A, { from: whale, value: dec(100, 'ether') })

    await borrowerOperations.openTrove(dec(30, 18), A, { from: A, value: dec(1, 'ether') })
    await borrowerOperations.openTrove(dec(40, 18), B, { from: B, value: dec(1, 'ether') })
    await borrowerOperations.openTrove(dec(50, 18), C, { from: C, value: dec(1, 'ether') })

    // A redeems 10 LUSD
    await th.redeemCollateral(A, contracts, dec(10, 18))

    // Check A's balance has decreased by 10 LUSD
    assert.equal(await lusdToken.balanceOf(A), dec(20, 18))

    // Check baseRate is now non-zero
    const baseRate_1 = await troveManager.baseRate()
    assert.isTrue(baseRate_1.gt(toBN('0')))

    // 2 hours pass
    th.fastForwardTime(7200, web3.currentProvider)

    // D opens trove 
    await borrowerOperations.openTrove(dec(37, 18), D, { from: D, value: dec(5, 'ether') })

    // Check baseRate has decreased
    const baseRate_2 = await troveManager.baseRate()
    assert.isTrue(baseRate_2.lt(baseRate_1))

    // 1 hour passes
    th.fastForwardTime(3600, web3.currentProvider)

    // E opens trove 
    await borrowerOperations.openTrove(dec(12, 18), E, { from: E, value: dec(3, 'ether') })

    const baseRate_3 = await troveManager.baseRate()
    assert.isTrue(baseRate_3.lt(baseRate_2))
  })

  it("openTrove(): updates base rate when user issues 0 debt (aside from gas comp)", async () => {
    await borrowerOperations.openTrove('0', A, { from: whale, value: dec(100, 'ether') })

    await borrowerOperations.openTrove(dec(30, 18), A, { from: A, value: dec(1, 'ether') })
    await borrowerOperations.openTrove(dec(40, 18), B, { from: B, value: dec(1, 'ether') })
    await borrowerOperations.openTrove(dec(50, 18), C, { from: C, value: dec(1, 'ether') })

    // A redeems 10 LUSD
    await th.redeemCollateral(A, contracts, dec(10, 18))

    // Check A's balance has decreased by 10 LUSD
    assert.equal(await lusdToken.balanceOf(A), dec(20, 18))

    // Check baseRate is now non-zero
    const baseRate_1 = await troveManager.baseRate()
    assert.isTrue(baseRate_1.gt(toBN('0')))

    // 2 hours pass
    th.fastForwardTime(7200, web3.currentProvider)

    // D opens trove with 0 debt
    await borrowerOperations.openTrove(0, D, { from: D, value: dec(5, 'ether') })

    // Check baseRate has decayed
    const baseRate_2 = await troveManager.baseRate()
    assert.isTrue(baseRate_2.lt(baseRate_1))
  })

  it("openTrove(): doesn't change base rate if it is already zero", async () => {
    await borrowerOperations.openTrove('0', A, { from: whale, value: dec(100, 'ether') })

    await borrowerOperations.openTrove(dec(30, 18), A, { from: A, value: dec(1, 'ether') })
    await borrowerOperations.openTrove(dec(40, 18), B, { from: B, value: dec(1, 'ether') })
    await borrowerOperations.openTrove(dec(50, 18), C, { from: C, value: dec(1, 'ether') })

    // Check baseRate is zero
    const baseRate_1 = await troveManager.baseRate()
    assert.equal(baseRate_1, '0')

    // 2 hours pass
    th.fastForwardTime(7200, web3.currentProvider)

    // D opens trove 
    await borrowerOperations.openTrove(dec(37, 18), D, { from: D, value: dec(5, 'ether') })

    // Check baseRate is still 0
    const baseRate_2 = await troveManager.baseRate()
    assert.equal(baseRate_2, '0')

    // 1 hour passes
    th.fastForwardTime(3600, web3.currentProvider)

    // E opens trove 
    await borrowerOperations.openTrove(dec(12, 18), E, { from: E, value: dec(3, 'ether') })

    const baseRate_3 = await troveManager.baseRate()
    assert.equal(baseRate_3, '0')
  })

  it("openTrove(): lastFeeOpTime doesn't update if less time than decay interval has passed since the last fee operation", async () => {
    await borrowerOperations.openTrove('0', A, { from: whale, value: dec(100, 'ether') })

    await borrowerOperations.openTrove(dec(30, 18), A, { from: A, value: dec(1, 'ether') })
    await borrowerOperations.openTrove(dec(40, 18), B, { from: B, value: dec(1, 'ether') })
    await borrowerOperations.openTrove(dec(50, 18), C, { from: C, value: dec(1, 'ether') })

    // A redeems 10 LUSD
    await th.redeemCollateral(A, contracts, dec(10, 18))

    // Check A's balance has decreased by 10 LUSD
    assert.equal(await lusdToken.balanceOf(A), dec(20, 18))

    // Check baseRate is now non-zero
    const baseRate_1 = await troveManager.baseRate()
    assert.isTrue(baseRate_1.gt(toBN('0')))

    const lastFeeOpTime_1 = await troveManager.lastFeeOperationTime()

    // 50 seconds pass
    th.fastForwardTime(50, web3.currentProvider)

    // Borrower D triggers a fee
    await borrowerOperations.openTrove(dec(1, 18), D, { from: D, value: dec(1, 'ether') })

    const lastFeeOpTime_2 = await troveManager.lastFeeOperationTime()

    // Check that the last fee operation time did not update, as borrower D's debt issuance occured
    // since before minimum interval had passed 
    assert.isTrue(lastFeeOpTime_2.eq(lastFeeOpTime_1))

    // 10 seconds passes
    th.fastForwardTime(10, web3.currentProvider)

    // Check that now, at least one hour has passed since lastFeeOpTime_1
    const timeNow = await th.getLatestBlockTimestamp(web3)
    assert.isTrue(toBN(timeNow).sub(lastFeeOpTime_1).gte(3600))

    // Borrower E triggers a fee
    await borrowerOperations.openTrove(dec(1, 18), E, { from: E, value: dec(1, 'ether') })

    const lastFeeOpTime_3 = await troveManager.lastFeeOperationTime()

    // Check that the last fee operation time DID update, as borrower's debt issuance occured
    // after minimum interval had passed 
    assert.isTrue(lastFeeOpTime_3.gt(lastFeeOpTime_1))
  })


  it("openTrove(): borrower can't grief the baseRate and stop it decaying by issuing debt at higher frequency than the decay granularity", async () => {
    await borrowerOperations.openTrove('0', A, { from: whale, value: dec(100, 'ether') })

    await borrowerOperations.openTrove(dec(30, 18), A, { from: A, value: dec(1, 'ether') })
    await borrowerOperations.openTrove(dec(40, 18), B, { from: B, value: dec(1, 'ether') })
    await borrowerOperations.openTrove(dec(50, 18), C, { from: C, value: dec(1, 'ether') })

    // A redeems 10 LUSD
    await th.redeemCollateral(A, contracts, dec(10, 18))

    // Check A's balance has decreased by 10 LUSD
    assert.equal(await lusdToken.balanceOf(A), dec(20, 18))

    // Check baseRate is now non-zero
    const baseRate_1 = await troveManager.baseRate()
    assert.isTrue(baseRate_1.gt(toBN('0')))

    // 59 minutes pass
    th.fastForwardTime(3540, web3.currentProvider)

    // Assume Borrower also owns accounts D and E
    // Borrower triggers a fee, before decay interval has passed
    await borrowerOperations.openTrove(dec(1, 18), D, { from: D, value: dec(1, 'ether') })

    // 1 minute pass
    th.fastForwardTime(3540, web3.currentProvider)

    // Borrower triggers another fee
    await borrowerOperations.openTrove(dec(1, 18), E, { from: E, value: dec(1, 'ether') })

    // Check base rate has decreased even though Borrower tried to stop it decaying
    const baseRate_2 = await troveManager.baseRate()
    assert.isTrue(baseRate_2.lt(baseRate_1))
  })

  it("openTrove(): borrowing at non-zero base rate sends LUSD fee to LQTY staking contract", async () => {
    // time fast-forwards 1 year, and owner stakes 1 LQTY
    await th.fastForwardTime(timeValues.SECONDS_IN_ONE_YEAR, web3.currentProvider)
    await lqtyToken.approve(lqtyStaking.address, dec(1, 18), { from: owner })
    await lqtyStaking.stake(dec(1, 18), { from: owner })

    await borrowerOperations.openTrove('0', A, { from: whale, value: dec(100, 'ether') })

    await borrowerOperations.openTrove(dec(30, 18), A, { from: A, value: dec(1, 'ether') })
    await borrowerOperations.openTrove(dec(40, 18), B, { from: B, value: dec(1, 'ether') })
    await borrowerOperations.openTrove(dec(50, 18), C, { from: C, value: dec(1, 'ether') })

    // A redeems 10 LUSD
    await th.redeemCollateral(A, contracts, dec(10, 18))

    // Check A's balance has decreased by 10 LUSD
    assert.equal(await lusdToken.balanceOf(A), dec(20, 18))

    // Check baseRate is now non-zero
    const baseRate_1 = await troveManager.baseRate()
    assert.isTrue(baseRate_1.gt(toBN('0')))

    // 2 hours pass
    th.fastForwardTime(7200, web3.currentProvider)

    // Check LQTY LUSD balance before == 0
    const lqtyStaking_LUSDBalance_Before = await lusdToken.balanceOf(lqtyStaking.address)
    assert.equal(lqtyStaking_LUSDBalance_Before, '0')

    // D opens trove 
    await borrowerOperations.openTrove(dec(37, 18), D, { from: D, value: dec(5, 'ether') })

    // Check LQTY LUSD balance after has increased
    const lqtyStaking_LUSDBalance_After = await lusdToken.balanceOf(lqtyStaking.address)
    assert.isTrue(lqtyStaking_LUSDBalance_After.gt(lqtyStaking_LUSDBalance_Before))
  })

  it("openTrove(): borrowing at non-zero base records the (drawn debt + fee) on the Trove struct", async () => {
    // time fast-forwards 1 year, and owner stakes 1 LQTY
    await th.fastForwardTime(timeValues.SECONDS_IN_ONE_YEAR, web3.currentProvider)
    await lqtyToken.approve(lqtyStaking.address, dec(1, 18), { from: owner })
    await lqtyStaking.stake(dec(1, 18), { from: owner })

    await borrowerOperations.openTrove('0', A, { from: whale, value: dec(100, 'ether') })

    await borrowerOperations.openTrove(dec(30, 18), A, { from: A, value: dec(1, 'ether') })
    await borrowerOperations.openTrove(dec(40, 18), B, { from: B, value: dec(1, 'ether') })
    await borrowerOperations.openTrove(dec(50, 18), C, { from: C, value: dec(1, 'ether') })

    // A redeems 10 LUSD
    await th.redeemCollateral(A, contracts, dec(10, 18))

    // Check A's balance has decreased by 10 LUSD
    assert.equal(await lusdToken.balanceOf(A), dec(20, 18))

    // Check baseRate is now non-zero
    const baseRate_1 = await troveManager.baseRate()
    assert.isTrue(baseRate_1.gt(toBN('0')))

    // 2 hours pass
    th.fastForwardTime(7200, web3.currentProvider)

    const withdrawal_D = toBN(dec(37, 18))

    gasComp = toBN(dec(10, 18))

    // D withdraws LUSD
    const openTroveTx = await borrowerOperations.openTrove(withdrawal_D, D, { from: D, value: dec(5, 'ether') })
    
    const emittedFee = toBN(th.getLUSDFeeFromLUSDBorrowingEvent(openTroveTx))
    assert.isTrue(toBN(emittedFee).gt(toBN('0')))

    const newDebt = (await troveManager.Troves(D))[0]

    // Check debt on Trove struct equals drawn debt plus emitted fee
    assert.isTrue(newDebt.eq(withdrawal_D.add(emittedFee).add(gasComp)))
  })

  it("openTrove(): Borrowing at non-zero base rate increases the LQTY staking contract LUSD fees-per-unit-staked", async () => {
    // time fast-forwards 1 year, and owner stakes 1 LQTY
    await th.fastForwardTime(timeValues.SECONDS_IN_ONE_YEAR, web3.currentProvider)
    await lqtyToken.approve(lqtyStaking.address, dec(1, 18), { from: owner })
    await lqtyStaking.stake(dec(1, 18), { from: owner })

    await borrowerOperations.openTrove('0', A, { from: whale, value: dec(100, 'ether') })

    await borrowerOperations.openTrove(dec(30, 18), A, { from: A, value: dec(1, 'ether') })
    await borrowerOperations.openTrove(dec(40, 18), B, { from: B, value: dec(1, 'ether') })
    await borrowerOperations.openTrove(dec(50, 18), C, { from: C, value: dec(1, 'ether') })

    // A redeems 10 LUSD
    await th.redeemCollateral(A, contracts, dec(10, 18))

    // Check A's balance has decreased by 10 LUSD
    assert.equal(await lusdToken.balanceOf(A), dec(20, 18))

    // Check baseRate is now non-zero
    const baseRate_1 = await troveManager.baseRate()
    assert.isTrue(baseRate_1.gt(toBN('0')))

    // 2 hours pass
    th.fastForwardTime(7200, web3.currentProvider)

    // Check LQTY contract LUSD fees-per-unit-staked is zero
    const F_LUSD_Before = await lqtyStaking.F_LUSD()
    assert.equal(F_LUSD_Before, '0')

    // D opens trove 
    await borrowerOperations.openTrove(dec(37, 18), D, { from: D, value: dec(5, 'ether') })

    // Check LQTY contract LUSD fees-per-unit-staked has increased
    const F_LUSD_After = await lqtyStaking.F_LUSD()
    assert.isTrue(F_LUSD_After.gt(F_LUSD_Before))
  })

  it("openTrove(): Borrowing at non-zero base rate sends requested amount to the user", async () => {
    // time fast-forwards 1 year, and owner stakes 1 LQTY
    await th.fastForwardTime(timeValues.SECONDS_IN_ONE_YEAR, web3.currentProvider)
    await lqtyToken.approve(lqtyStaking.address, dec(1, 18), { from: owner })
    await lqtyStaking.stake(dec(1, 18), { from: owner })

    await borrowerOperations.openTrove('0', A, { from: whale, value: dec(100, 'ether') })

    await borrowerOperations.openTrove(dec(30, 18), A, { from: A, value: dec(1, 'ether') })
    await borrowerOperations.openTrove(dec(40, 18), B, { from: B, value: dec(1, 'ether') })
    await borrowerOperations.openTrove(dec(50, 18), C, { from: C, value: dec(1, 'ether') })

    // A redeems 10 LUSD
    await th.redeemCollateral(A, contracts, dec(10, 18))

    // Check LQTY Staking contract balance before == 0
    const lqtyStaking_LUSDBalance_Before = await lusdToken.balanceOf(lqtyStaking.address)
    assert.equal(lqtyStaking_LUSDBalance_Before, '0')

    // Check A's balance has decreased by 10 LUSD
    assert.equal(await lusdToken.balanceOf(A), dec(20, 18))

    // Check baseRate is now non-zero
    const baseRate_1 = await troveManager.baseRate()
    assert.isTrue(baseRate_1.gt(toBN('0')))

    // 2 hours pass
    th.fastForwardTime(7200, web3.currentProvider)

    // D opens trove 
    const LUSDRequest_D = toBN(dec(40, 18))
    await borrowerOperations.openTrove(LUSDRequest_D, D, { from: D, value: dec(5, 'ether') })

    // Check LQTY staking LUSD balance has increased
    const lqtyStaking_LUSDBalance_After = await lusdToken.balanceOf(lqtyStaking.address)
    assert.isTrue(lqtyStaking_LUSDBalance_After.gt(lqtyStaking_LUSDBalance_Before))

    // Check D's LUSD balance now equals their requested LUSD
    const LUSDBalance_D = await lusdToken.balanceOf(D)
    assert.isTrue(LUSDRequest_D.eq(LUSDBalance_D))
  })

  it("openTrove(): Borrowing at zero base rate does not change LUSD balance of LQTY staking contract", async () => {
    await borrowerOperations.openTrove('0', A, { from: whale, value: dec(100, 'ether') })

    await borrowerOperations.openTrove(dec(30, 18), A, { from: A, value: dec(1, 'ether') })
    await borrowerOperations.openTrove(dec(40, 18), B, { from: B, value: dec(1, 'ether') })
    await borrowerOperations.openTrove(dec(50, 18), C, { from: C, value: dec(1, 'ether') })

    // Check baseRate is zero
    const baseRate_1 = await troveManager.baseRate()
    assert.equal(baseRate_1, '0')

    // 2 hours pass
    th.fastForwardTime(7200, web3.currentProvider)

    // Check LQTY LUSD balance before == 0
    const lqtyStaking_LUSDBalance_Before = await lusdToken.balanceOf(lqtyStaking.address)
    assert.equal(lqtyStaking_LUSDBalance_Before, '0')

    // D opens trove 
    await borrowerOperations.openTrove(dec(37, 18), D, { from: D, value: dec(5, 'ether') })

    // Check LQTY LUSD balance after == 0
    const lqtyStaking_LUSDBalance_After = await lusdToken.balanceOf(lqtyStaking.address)
    assert.equal(lqtyStaking_LUSDBalance_After, '0')
  })

  it("openTrove(): Borrowing at zero base rate does not change LQTY staking contract LUSD fees-per-unit-staked", async () => {
    await borrowerOperations.openTrove('0', A, { from: whale, value: dec(100, 'ether') })

    await borrowerOperations.openTrove(dec(30, 18), A, { from: A, value: dec(1, 'ether') })
    await borrowerOperations.openTrove(dec(40, 18), B, { from: B, value: dec(1, 'ether') })
    await borrowerOperations.openTrove(dec(50, 18), C, { from: C, value: dec(1, 'ether') })

    // Check baseRate is zero
    const baseRate_1 = await troveManager.baseRate()
    assert.equal(baseRate_1, '0')

    // 2 hours pass
    th.fastForwardTime(7200, web3.currentProvider)

    // Check LQTY LUSD balance before == 0
    const F_LUSD_Before = await lqtyStaking.F_LUSD()
    assert.equal(F_LUSD_Before, '0')

    // D opens trove 
    await borrowerOperations.openTrove(dec(37, 18), D, { from: D, value: dec(5, 'ether') })

    // Check LQTY LUSD balance after == 0
    const F_LUSD_After = await lqtyStaking.F_LUSD()
    assert.equal(F_LUSD_After, '0')
  })

  it("openTrove(): Borrowing at zero base rate sends total requested LUSD to the user", async () => {
    await borrowerOperations.openTrove('0', A, { from: whale, value: dec(100, 'ether') })

    await borrowerOperations.openTrove(dec(30, 18), A, { from: A, value: dec(1, 'ether') })
    await borrowerOperations.openTrove(dec(40, 18), B, { from: B, value: dec(1, 'ether') })
    await borrowerOperations.openTrove(dec(50, 18), C, { from: C, value: dec(1, 'ether') })

    // Check baseRate is zero
    const baseRate_1 = await troveManager.baseRate()
    assert.equal(baseRate_1, '0')

    // 2 hours pass
    th.fastForwardTime(7200, web3.currentProvider)

    // D opens trove 
    const LUSDRequest_D = toBN(dec(40, 18))
    await borrowerOperations.openTrove(LUSDRequest_D, D, { from: D, value: dec(5, 'ether') })

    // Check D's LUSD balance now equals their requested LUSD
    const LUSDBalance_D = await lusdToken.balanceOf(D)

    assert.isTrue(LUSDRequest_D.eq(LUSDBalance_D))
  })


  it("openTrove(): reverts when system is in Recovery Mode", async () => {

    await borrowerOperations.openTrove(dec(100, 18), alice, { from: alice, value: dec(1, 'ether') })

    assert.isFalse(await troveManager.checkRecoveryMode())

    // price drops, and recovery mode kicks in
    await priceFeed.setPrice(dec(100, 18))

    assert.isTrue(await troveManager.checkRecoveryMode())

    // Bob tries to open a trove with same coll and debt, during Recovery Mode
    try {
      const txBob = await borrowerOperations.openTrove(dec(100, 18), bob, { from: bob, value: dec(1, 'ether') })
      assert.isFalse(txBob.receipt.status)
    } catch (err) {
      assert.include(err.message, "revert")
    }
  })

  it("openTrove(): reverts when trove ICR < MCR", async () => {
    const txAlice = await borrowerOperations.openTrove(dec(100, 18), alice, { from: alice, value: dec(1, 'ether') })
    const price = await priceFeed.getPrice()
    const aliceICR = await troveManager.getCurrentICR(alice, price)

    assert.isTrue(txAlice.receipt.status)
    assert.isTrue(aliceICR.gte(web3.utils.toBN('110000000000000000')))

    // Bob attempts to open a trove with coll = 1 ETH, debt = 182 LUSD. At ETH:USD price = 200, his ICR = 1 * 200 / 182 =   109.8%.
    try {
      const txBob = await borrowerOperations.openTrove('182000000000000000000', bob, { from: bob, value: dec(1, 'ether') })
      assert.isFalse(txBob.receipt.status)
    } catch (err) {
      assert.include(err.message, "revert")
    }
  })

  it("openTrove(): reverts when opening the trove causes the TCR of the system to fall below the CCR", async () => {
    await priceFeed.setPrice(dec(100, 18))

    // Alice creates trove with 3 ETH / 200 LUSD, and 150% ICR.  System TCR = 150%.
    const txAlice = await borrowerOperations.openTrove(dec(190, 18), alice, { from: alice, value: dec(3, 'ether') })
    const price = await priceFeed.getPrice()

    const TCR = await troveManager.getTCR()
    assert.equal(TCR, '1500000000000000000')

    // Bob attempts to open a trove with coll = 1 ETH, actual debt = 201 LUSD. At ETH:USD price = 1, his ICR = 300 / 201 =   149.25%`

    // System TCR would be: ((3+3) * 100 ) / (200+201) = 600/401 = 149.62%, i.e. below CCR of 150%.
    try {
      const txBob = await borrowerOperations.openTrove('191000000000000000000', bob, { from: bob, value: dec(3, 'ether') })
      assert.isFalse(txBob.receipt.status)
    } catch (err) {
      assert.include(err.message, "revert")
    }
  })

  it("openTrove(): reverts if withdrawal would pull TCR below CCR", async () => {
    // --- SETUP ---
    await borrowerOperations.openTrove(0, alice, { from: alice, value: dec(3, 'ether') })
    await borrowerOperations.openTrove(0, bob, { from: bob, value: dec(3, 'ether') })

    //  Alice and Bob withdraw such that the TCR is ~150%
    await borrowerOperations.withdrawLUSD('390000000000000000000', alice, { from: alice })
    await borrowerOperations.withdrawLUSD('390000000000000000000', bob, { from: bob })

    const TCR = (await troveManager.getTCR()).toString()
    assert.equal(TCR, '1500000000000000000')

    // --- TEST ---

    // Carol attempts to open a trove, which would reduce TCR to below 150%
    try {
      const txData = await borrowerOperations.openTrove('180000000000000000000', carol, { from: carol, value: dec(1, 'ether') })
      assert.isFalse(txData.receipt.status)
    } catch (err) {
      assert.include(err.message, 'revert')
    }
  })

  it("openTrove(): with ICR < 300%, reverts when system is in recovery mode", async () => {
    // --- SETUP ---
    await borrowerOperations.openTrove(0, alice, { from: alice, value: dec(3, 'ether') })
    await borrowerOperations.openTrove(0, bob, { from: bob, value: dec(3, 'ether') })

    //  Alice and Bob withdraw such that the TCR is ~150%
    await borrowerOperations.withdrawLUSD('390000000000000000000', alice, { from: alice })
    await borrowerOperations.withdrawLUSD('390000000000000000000', bob, { from: bob })

    const TCR = (await troveManager.getTCR()).toString()
    assert.equal(TCR, '1500000000000000000')

    // --- TEST ---

    // price drops to 1ETH:150LUSD, reducing TCR below 150%
    await priceFeed.setPrice('150000000000000000000');

    try {                                                
      const txData = await borrowerOperations.openTrove('101000000000000000000', carol, { from: carol, value: dec(1, 'ether') })
      assert.isFalse(txData.receipt.status)
    } catch (err) {
      assert.include(err.message, 'revert')
    }
    // this should work as the ICR is exactly 300% (incl the virtual debt)
    await borrowerOperations.openTrove('90000000000000000000', carol, { from: carol, value: dec(2, 'ether') })
  })

  it("openTrove(): reverts if trove is already active", async () => {
    await borrowerOperations.openTrove(0, whale, { from: whale, value: dec(10, 'ether') })

    await borrowerOperations.openTrove(dec(50, 18), alice, { from: alice, value: dec(1, 'ether') })
    await borrowerOperations.openTrove(dec(50, 18), bob, { from: bob, value: dec(1, 'ether') })

    try {
      const txB_1 = await borrowerOperations.openTrove(dec(100, 18), bob, { from: bob, value: dec(1, 'ether') })
      assert.isFalse(txB_1.receipt.status)
    } catch (err) {
      assert.include(err.message, 'revert')
    }

    try {
      const txB_2 = await borrowerOperations.openTrove(0, bob, { from: bob, value: dec(1, 'ether') })
      assert.isFalse(txB_2.receipt.status)
    } catch (err) {
      assert.include(err.message, 'revert')
    }
  })

  it("openTrove(): Can open a trove with zero debt (plus gas comp) when system is in recovery mode, if ICR >= 300%", async () => {
    // --- SETUP ---
    //  Alice and Bob add coll and withdraw such  that the TCR is ~150%
    await borrowerOperations.openTrove(0, alice, { from: alice, value: dec(3, 'ether') })
    await borrowerOperations.openTrove(0, bob, { from: bob, value: dec(3, 'ether') })
    await borrowerOperations.withdrawLUSD('390000000000000000000', alice, { from: alice })
    await borrowerOperations.withdrawLUSD('390000000000000000000', bob, { from: bob })

    const TCR = (await troveManager.getTCR()).toString()
    assert.equal(TCR, '1500000000000000000')

    // price drops to 1ETH:100LUSD, reducing TCR below 150%
    await priceFeed.setPrice('100000000000000000000');
    

    assert.isTrue(await troveManager.checkRecoveryMode())

    await assertRevert(
      borrowerOperations.openTrove(dec(80, 18), carol, { from: carol, value: dec(1, 'ether') }),
      'BorrowerOps: In Recovery Mode new troves must have ICR >= R_MCR'
    )
    const txCarol = await borrowerOperations.openTrove('0', carol, { from: carol, value: dec(1, 'ether') })
    assert.isTrue(txCarol.receipt.status)

    assert.isTrue(await troveManager.checkRecoveryMode())

    assert.isTrue(await sortedTroves.contains(carol))

    const carol_TroveStatus = await troveManager.getTroveStatus(carol)
    assert.equal(carol_TroveStatus, 1)
  })

  it("openTrove(): creates a new Trove and assigns the correct collateral and debt amount", async () => {
    const alice_Trove_Before = await troveManager.Troves(alice)

    const debt_Before = alice_Trove_Before[0]
    const coll_Before = alice_Trove_Before[1]
    const status_Before = alice_Trove_Before[3]

    // check coll and debt before
    assert.equal(debt_Before, 0)
    assert.equal(coll_Before, 0)

    // check non-existent status
    assert.equal(status_Before, 0)

    await borrowerOperations.openTrove('50000000000000000000', alice, { from: alice, value: dec(1, 'ether') })

    const alice_Trove_After = await troveManager.Troves(alice)

    const debt_After = alice_Trove_After[0].toString()
    const coll_After = alice_Trove_After[1]
    const status_After = alice_Trove_After[3]

    // check coll and debt after
    assert.equal(debt_After, '60000000000000000000')
    assert.equal(coll_After, dec(1, 'ether'))

    // check active status
    assert.equal(status_After, 1)
  })

  it("openTrove(): adds Trove owner to TroveOwners array", async () => {
    const TroveOwnersCount_Before = (await troveManager.getTroveOwnersCount()).toString();
    assert.equal(TroveOwnersCount_Before, '0')

    await borrowerOperations.openTrove('50000000000000000000', alice, { from: alice, value: dec(1, 'ether') })

    const TroveOwnersCount_After = (await troveManager.getTroveOwnersCount()).toString();
    assert.equal(TroveOwnersCount_After, '1')
  })

  it("openTrove(): creates a stake and adds it to total stakes", async () => {
    const alice_Trove_Before = await troveManager.Troves(alice)
    const alice_Stake_Before = alice_Trove_Before[2].toString()
    const totalStakes_Before = (await troveManager.totalStakes()).toString()

    assert.equal(alice_Stake_Before, '0')
    assert.equal(totalStakes_Before, '0')

    await borrowerOperations.openTrove('50000000000000000000', alice, { from: alice, value: dec(1, 'ether') })

    const alice_Trove_After = await troveManager.Troves(alice)
    const alice_Stake_After = alice_Trove_After[2].toString()
    const totalStakes_After = (await troveManager.totalStakes()).toString()

    assert.equal(alice_Stake_After, '1000000000000000000')
    assert.equal(totalStakes_After, '1000000000000000000')
  })

  it("openTrove(): inserts Trove to Sorted Troves list", async () => {
    // check before
    const aliceTroveInList_Before = await sortedTroves.contains(alice)
    const listIsEmpty_Before = await sortedTroves.isEmpty()
    assert.equal(aliceTroveInList_Before, false)
    assert.equal(listIsEmpty_Before, true)

    await borrowerOperations.openTrove('50000000000000000000', alice, { from: alice, value: dec(1, 'ether') })

    // check after
    const aliceTroveInList_After = await sortedTroves.contains(alice)
    const listIsEmpty_After = await sortedTroves.isEmpty()
    assert.equal(aliceTroveInList_After, true)
    assert.equal(listIsEmpty_After, false)
  })

  it("openTrove(): Increases the activePool ETH and raw ether balance by correct amount", async () => {
    const activePool_ETH_Before = await activePool.getETH()
    const activePool_RawEther_Before = await web3.eth.getBalance(activePool.address)
    assert.equal(activePool_ETH_Before, 0)
    assert.equal(activePool_RawEther_Before, 0)

    await borrowerOperations.openTrove('50000000000000000000', alice, { from: alice, value: dec(1, 'ether') })

    const activePool_ETH_After = await activePool.getETH()
    const activePool_RawEther_After = await web3.eth.getBalance(activePool.address)
    assert.equal(activePool_ETH_After, dec(1, 'ether'))
    assert.equal(activePool_RawEther_After, dec(1, 'ether'))
  })

  it("openTrove(): records up-to-date initial snapshots of L_ETH and L_LUSDDebt", async () => {
    // --- SETUP ---
    /* Alice adds 10 ether
    Carol adds 1 ether */
    await borrowerOperations.openTrove(0, alice, { from: alice, value: dec(10, 'ether') })
    await borrowerOperations.openTrove(0, carol, { from: carol, value: dec(1, 'ether') })

    // Alice withdraws 90LUSD, Carol withdraws 170LUSD
    const A_LUSDWithdrawal = dec(90, 18)
    const C_LUSDWithdrawal = dec(170, 18)
    await borrowerOperations.withdrawLUSD(A_LUSDWithdrawal, alice, { from: alice })
    await borrowerOperations.withdrawLUSD(C_LUSDWithdrawal, carol, { from: carol })

    // --- TEST ---

    // price drops to 1ETH:100LUSD, reducing Carol's ICR below MCR
    await priceFeed.setPrice(dec(100, 18));

    // close Carol's Trove, liquidating her 1 ether and 180LUSD.
    const liquidationTx = await troveManager.liquidate(carol, { from: owner });
    const [liquidatedDebt, liquidatedColl, gasComp] = th.getEmittedLiquidationValues(liquidationTx)

    /* with total stakes = 10 ether, after liquidation, L_ETH should equal 1/10 ether per-ether-staked,
     and L_LUSD should equal 18 LUSD per-ether-staked. */

    const L_ETH = await troveManager.L_ETH()
    const L_LUSD = await troveManager.L_LUSDDebt()

    assert.isAtMost(th.getDifference(L_ETH, liquidatedColl.div(toBN('10'))), 100)
    assert.isAtMost(th.getDifference(L_LUSD, liquidatedDebt.div(toBN('10'))), 100)

    // Bob opens trove
    await borrowerOperations.openTrove('50000000000000000000', bob, { from: bob, value: dec(1, 'ether') })

    // check Bob's snapshots of L_ETH and L_LUSD equal the respective current values
    const bob_rewardSnapshot = await troveManager.rewardSnapshots(bob)
    const bob_ETHrewardSnapshot = bob_rewardSnapshot[0]
    const bob_LUSDDebtRewardSnapshot = bob_rewardSnapshot[1]

    assert.isAtMost(th.getDifference(bob_ETHrewardSnapshot, L_ETH), 100)
    assert.isAtMost(th.getDifference(bob_LUSDDebtRewardSnapshot, L_LUSD), 100)
  })

  it("openTrove(): allows a user to open a Trove, then close it, then re-open it", async () => {
    // Open Troves
    await borrowerOperations.openTrove('0', whale, { from: whale, value: dec(100, 'ether') })
    await borrowerOperations.openTrove('50000000000000000000', alice, { from: alice, value: dec(1, 'ether') })

    // Check Trove is active
    const alice_Trove_1 = await troveManager.Troves(alice)
    const status_1 = alice_Trove_1[3]
    assert.equal(status_1, 1)
    assert.isTrue(await sortedTroves.contains(alice))

    // Repay and close Trove
    await borrowerOperations.closeTrove({ from: alice })
    /*
    await borrowerOperations.repayLUSD('50000000000000000000', alice, { from: alice })
    await borrowerOperations.withdrawColl(dec(1, 'ether'), alice, { from: alice })
    */

    // Check Trove is closed
    const alice_Trove_2 = await troveManager.Troves(alice)
    const status_2 = alice_Trove_2[3]
    assert.equal(status_2, 2)
    assert.isFalse(await sortedTroves.contains(alice))

    // Re-open Trove
    await borrowerOperations.openTrove('25000000000000000000', alice, { from: alice, value: dec(1, 'ether') })

    // Check Trove is re-opened
    const alice_Trove_3 = await troveManager.Troves(alice)
    const status_3 = alice_Trove_3[3]
    assert.equal(status_3, 1)
    assert.isTrue(await sortedTroves.contains(alice))
  })

  it("openTrove(): increases the Trove's LUSD debt by the correct amount", async () => {
    // check before
    const alice_Trove_Before = await troveManager.Troves(alice)
    const debt_Before = alice_Trove_Before[0]
    assert.equal(debt_Before, 0)

    await borrowerOperations.openTrove('50000000000000000000', alice, { from: alice, value: dec(1, 'ether') })

    // check after
    const alice_Trove_After = await troveManager.Troves(alice)
    const debt_After = alice_Trove_After[0]
    assert.equal(debt_After, '60000000000000000000')
  })

  it("openTrove(): increases LUSD debt in ActivePool by (drawn debt + gas comp)", async () => {
    const activePool_LUSDDebt_Before = await activePool.getLUSDDebt()
    assert.equal(activePool_LUSDDebt_Before, 0)

    await borrowerOperations.openTrove(dec(50, 18), alice, { from: alice, value: dec(1, 'ether') })

    const activePool_LUSDDebt_After = await activePool.getLUSDDebt()
    assert.equal(activePool_LUSDDebt_After, dec(60, 18))
  })

  it("openTrove(): increases user LUSDToken balance by correct amount", async () => {
    // check before
    const alice_LUSDTokenBalance_Before = await lusdToken.balanceOf(alice)
    assert.equal(alice_LUSDTokenBalance_Before, 0)

    await borrowerOperations.openTrove('50000000000000000000', alice, { from: alice, value: dec(1, 'ether') })

    // check after
    const alice_LUSDTokenBalance_After = await lusdToken.balanceOf(alice)
    assert.equal(alice_LUSDTokenBalance_After, '50000000000000000000')
  })

  //  --- getNewICRFromTroveChange ---

  describe("getNewICRFromTroveChange() returns the correct ICR", async () => {


    // 0, 0
    it("collChange = 0, debtChange = 0", async () => {
      price = await priceFeed.getPrice()
      const initialColl = dec(1, 'ether')
      const initialDebt = dec(100, 18)
      const collChange = 0
      const debtChange = 0

      const newICR = (await borrowerOperations.getNewICRFromTroveChange(initialColl, initialDebt, collChange, true, debtChange, true, price)).toString()
      assert.equal(newICR, '2000000000000000000')
    })

    // 0, +ve
    it("collChange = 0, debtChange is positive", async () => {
      price = await priceFeed.getPrice()
      const initialColl = dec(1, 'ether')
      const initialDebt = dec(100, 18)
      const collChange = 0
      const debtChange = dec(50, 18)

      const newICR = (await borrowerOperations.getNewICRFromTroveChange(initialColl, initialDebt, collChange, true, debtChange, true, price)).toString()
      assert.isAtMost(th.getDifference(newICR, '1333333333333333333'), 100)
    })

    // 0, -ve
    it("collChange = 0, debtChange is negative", async () => {
      price = await priceFeed.getPrice()
      const initialColl = dec(1, 'ether')
      const initialDebt = dec(100, 18)
      const collChange = 0
      const debtChange = dec(50, 18)

      const newICR = (await borrowerOperations.getNewICRFromTroveChange(initialColl, initialDebt, collChange, true, debtChange, false, price)).toString()
      assert.equal(newICR, '4000000000000000000')
    })

    // +ve, 0
    it("collChange is positive, debtChange is 0", async () => {
      price = await priceFeed.getPrice()
      const initialColl = dec(1, 'ether')
      const initialDebt = dec(100, 18)
      const collChange = dec(1, 'ether')
      const debtChange = 0

      const newICR = (await borrowerOperations.getNewICRFromTroveChange(initialColl, initialDebt, collChange, true, debtChange, true, price)).toString()
      assert.equal(newICR, '4000000000000000000')
    })

    // -ve, 0
    it("collChange is negative, debtChange is 0", async () => {
      price = await priceFeed.getPrice()
      const initialColl = dec(1, 'ether')
      const initialDebt = dec(100, 18)
      const collChange = dec(5, 17)
      const debtChange = 0

      const newICR = (await borrowerOperations.getNewICRFromTroveChange(initialColl, initialDebt, collChange, false, debtChange, true, price)).toString()
      assert.equal(newICR, '1000000000000000000')
    })

    // -ve, -ve
    it("collChange is negative, debtChange is negative", async () => {
      price = await priceFeed.getPrice()
      const initialColl = dec(1, 'ether')
      const initialDebt = dec(100, 18)
      const collChange = dec(5, 17)
      const debtChange = dec(50, 18)

      const newICR = (await borrowerOperations.getNewICRFromTroveChange(initialColl, initialDebt, collChange, false, debtChange, false, price)).toString()
      assert.equal(newICR, '2000000000000000000')
    })

    // +ve, +ve 
    it("collChange is positive, debtChange is positive", async () => {
      price = await priceFeed.getPrice()
      const initialColl = dec(1, 'ether')
      const initialDebt = dec(100, 18)
      const collChange = dec(1, 'ether')
      const debtChange = dec(100, 18)

      const newICR = (await borrowerOperations.getNewICRFromTroveChange(initialColl, initialDebt, collChange, true, debtChange, true, price)).toString()
      assert.equal(newICR, '2000000000000000000')
    })

    // +ve, -ve
    it("collChange is positive, debtChange is negative", async () => {
      price = await priceFeed.getPrice()
      const initialColl = dec(1, 'ether')
      const initialDebt = dec(100, 18)
      const collChange = dec(1, 'ether')
      const debtChange = dec(50, 18)

      const newICR = (await borrowerOperations.getNewICRFromTroveChange(initialColl, initialDebt, collChange, true, debtChange, false, price)).toString()
      assert.equal(newICR, '8000000000000000000')
    })

    // -ve, +ve
    it("collChange is negative, debtChange is positive", async () => {
      price = await priceFeed.getPrice()
      const initialColl = dec(1, 'ether')
      const initialDebt = dec(100, 18)
      const collChange = dec(5, 17)
      const debtChange = dec(100, 18)

      const newICR = (await borrowerOperations.getNewICRFromTroveChange(initialColl, initialDebt, collChange, false, debtChange, true, price)).toString()
      assert.equal(newICR, '500000000000000000')
    })
  })

  // --- getCompositeDebt ---

  it("getCompositeDebt(): returns debt + 10 gas comp", async () => { 
    const res1 = await borrowerOperations.getCompositeDebt('0')
    assert.equal(res1, dec(10, 18))

    const res2 = await borrowerOperations.getCompositeDebt(dec(90, 18))
    assert.equal(res2, dec(100, 18))

    const res3 = await borrowerOperations.getCompositeDebt(dec(24423422357345049, 12))
    assert.equal(res3, dec(24423422367345049, 12))
  })

  //  --- getNewICRFromTroveChange ---

  describe("getNewTCRFromTroveChange() returns the correct TCR", async () => {

    // 0, 0
    it("collChange = 0, debtChange = 0", async () => {
      // --- SETUP --- Create a Liquity instance with an Active Pool and pending rewards (Default Pool)
      const troveColl = toBN(dec(1, 'ether'))
      const troveDebt = toBN(dec(100, 18))
      await borrowerOperations.openTrove(troveDebt, alice, { from: alice, value: troveColl })
      await borrowerOperations.openTrove(troveDebt, bob, { from: bob, value: troveColl })

      await priceFeed.setPrice(dec(100, 18))

      const liquidationTx = await troveManager.liquidate(bob)
      assert.isFalse(await sortedTroves.contains(bob))

      const [liquidatedDebt, liquidatedColl, gasComp] = th.getEmittedLiquidationValues(liquidationTx)

      await priceFeed.setPrice(dec(200, 18))
      const price = await priceFeed.getPrice()


      // --- TEST ---
      const collChange = 0
      const debtChange = 0
      const newTCR = await borrowerOperations.getNewTCRFromTroveChange(collChange, true, debtChange, true, price)

      const expectedTCR = (troveColl.add(liquidatedColl)).mul(price)
                          .div(troveDebt.add(LUSD_GAS_COMPENSATION).add(liquidatedDebt))

      assert.isTrue(newTCR.eq(expectedTCR))
    })

    // 0, +ve
    it("collChange = 0, debtChange is positive", async () => {
      // --- SETUP --- Create a Liquity instance with an Active Pool and pending rewards (Default Pool)
      const troveColl = toBN(dec(1, 'ether'))
      const troveDebt = toBN(dec(100, 18))
      await borrowerOperations.openTrove(troveDebt, alice, { from: alice, value: troveColl })
      await borrowerOperations.openTrove(troveDebt, bob, { from: bob, value: troveColl })

      await priceFeed.setPrice(dec(100, 18))

      const liquidationTx = await troveManager.liquidate(bob)
      assert.isFalse(await sortedTroves.contains(bob))

      const [liquidatedDebt, liquidatedColl, gasComp] = th.getEmittedLiquidationValues(liquidationTx)

      await priceFeed.setPrice(dec(200, 18))
      const price = await priceFeed.getPrice()

      // --- TEST ---
      const collChange = 0
      const debtChange = dec(200, 18)
      const newTCR = (await borrowerOperations.getNewTCRFromTroveChange(collChange, true, debtChange, true, price))

      const expectedTCR = (troveColl.add(liquidatedColl)).mul(price)
      .div(troveDebt.add(LUSD_GAS_COMPENSATION).add(liquidatedDebt).add(toBN(debtChange)))

      assert.isTrue(newTCR.eq(expectedTCR))
    })

    // 0, -ve
    it("collChange = 0, debtChange is negative", async () => {
      // --- SETUP --- Create a Liquity instance with an Active Pool and pending rewards (Default Pool)
      const troveColl = toBN(dec(1, 'ether'))
      const troveDebt = toBN(dec(100, 18))
      await borrowerOperations.openTrove(troveDebt, alice, { from: alice, value: troveColl })
      await borrowerOperations.openTrove(troveDebt, bob, { from: bob, value: troveColl })

      await priceFeed.setPrice(dec(100, 18))

      const liquidationTx = await troveManager.liquidate(bob)
      assert.isFalse(await sortedTroves.contains(bob))

      const [liquidatedDebt, liquidatedColl, gasComp] = th.getEmittedLiquidationValues(liquidationTx)

      await priceFeed.setPrice(dec(200, 18))
      const price = await priceFeed.getPrice()
      // --- TEST ---
      const collChange = 0
      const debtChange = dec(100, 18)
      const newTCR = (await borrowerOperations.getNewTCRFromTroveChange(collChange, true, debtChange, false, price))

      const expectedTCR = (troveColl.add(liquidatedColl)).mul(price)
      .div(troveDebt.add(LUSD_GAS_COMPENSATION).add(liquidatedDebt).sub(toBN(dec(100, 18))))

      assert.isTrue(newTCR.eq(expectedTCR))
    })

    // +ve, 0
    it("collChange is positive, debtChange is 0", async () => {
      // --- SETUP --- Create a Liquity instance with an Active Pool and pending rewards (Default Pool)
      const troveColl = toBN(dec(1, 'ether'))
      const troveDebt = toBN(dec(100, 18))
      await borrowerOperations.openTrove(troveDebt, alice, { from: alice, value: troveColl })
      await borrowerOperations.openTrove(troveDebt, bob, { from: bob, value: troveColl })

      await priceFeed.setPrice(dec(100, 18))

      const liquidationTx = await troveManager.liquidate(bob)
      assert.isFalse(await sortedTroves.contains(bob))

      const [liquidatedDebt, liquidatedColl, gasComp] = th.getEmittedLiquidationValues(liquidationTx)

      await priceFeed.setPrice(dec(200, 18))
      const price = await priceFeed.getPrice()
      // --- TEST ---
      const collChange = dec(2, 'ether')
      const debtChange = 0
      const newTCR = (await borrowerOperations.getNewTCRFromTroveChange(collChange, true, debtChange, true, price))

      const expectedTCR = (troveColl.add(liquidatedColl).add(toBN(collChange))).mul(price)
      .div(troveDebt.add(LUSD_GAS_COMPENSATION).add(liquidatedDebt))

      assert.isTrue(newTCR.eq(expectedTCR))
    })

    // -ve, 0
    it("collChange is negative, debtChange is 0", async () => {
      // --- SETUP --- Create a Liquity instance with an Active Pool and pending rewards (Default Pool)
      const troveColl = toBN(dec(1, 'ether'))
      const troveDebt = toBN(dec(100, 18))
      await borrowerOperations.openTrove(troveDebt, alice, { from: alice, value: troveColl })
      await borrowerOperations.openTrove(troveDebt, bob, { from: bob, value: troveColl })

      await priceFeed.setPrice(dec(100, 18))

      const liquidationTx = await troveManager.liquidate(bob)
      assert.isFalse(await sortedTroves.contains(bob))

      const [liquidatedDebt, liquidatedColl, gasComp] = th.getEmittedLiquidationValues(liquidationTx)

      await priceFeed.setPrice(dec(200, 18))
      const price = await priceFeed.getPrice()

      // --- TEST ---
      const collChange = dec(1, 18)
      const debtChange = 0
      const newTCR = (await borrowerOperations.getNewTCRFromTroveChange(collChange, false, debtChange, true, price))

      const expectedTCR = (troveColl.add(liquidatedColl).sub(toBN(dec(1, 'ether')))).mul(price)
                          .div(troveDebt.add(LUSD_GAS_COMPENSATION).add(liquidatedDebt))

      assert.isTrue(newTCR.eq(expectedTCR))
    })

    // -ve, -ve
    it("collChange is negative, debtChange is negative", async () => {
      // --- SETUP --- Create a Liquity instance with an Active Pool and pending rewards (Default Pool)
      const troveColl = toBN(dec(1, 'ether'))
      const troveDebt = toBN(dec(100, 18))
      await borrowerOperations.openTrove(troveDebt, alice, { from: alice, value: troveColl })
      await borrowerOperations.openTrove(troveDebt, bob, { from: bob, value: troveColl })

      await priceFeed.setPrice(dec(100, 18))

      const liquidationTx = await troveManager.liquidate(bob)
      assert.isFalse(await sortedTroves.contains(bob))

      const [liquidatedDebt, liquidatedColl, gasComp] = th.getEmittedLiquidationValues(liquidationTx)

      await priceFeed.setPrice(dec(200, 18))
      const price = await priceFeed.getPrice()

      // --- TEST ---
      const collChange = dec(1, 18)
      const debtChange = dec(100, 18)
      const newTCR = (await borrowerOperations.getNewTCRFromTroveChange(collChange, false, debtChange, false, price))

      const expectedTCR = (troveColl.add(liquidatedColl).sub(toBN(dec(1, 'ether')))).mul(price)
      .div(troveDebt.add(LUSD_GAS_COMPENSATION).add(liquidatedDebt).sub(toBN(dec(100, 18)))) 

      assert.isTrue(newTCR.eq(expectedTCR))
    })

    // +ve, +ve 
    it("collChange is positive, debtChange is positive", async () => {
      // --- SETUP --- Create a Liquity instance with an Active Pool and pending rewards (Default Pool)
      const troveColl = toBN(dec(1, 'ether'))
      const troveDebt = toBN(dec(100, 18))
      await borrowerOperations.openTrove(troveDebt, alice, { from: alice, value: troveColl })
      await borrowerOperations.openTrove(troveDebt, bob, { from: bob, value: troveColl })

      await priceFeed.setPrice(dec(100, 18))

      const liquidationTx = await troveManager.liquidate(bob)
      assert.isFalse(await sortedTroves.contains(bob))

      const [liquidatedDebt, liquidatedColl, gasComp] = th.getEmittedLiquidationValues(liquidationTx)

      await priceFeed.setPrice(dec(200, 18))
      const price = await priceFeed.getPrice()

      // --- TEST ---
      const collChange = dec(1, 'ether')
      const debtChange = dec(100, 18)
      const newTCR = (await borrowerOperations.getNewTCRFromTroveChange(collChange, true, debtChange, true, price))

      const expectedTCR = (troveColl.add(liquidatedColl).add(toBN(dec(1, 'ether')))).mul(price)
                          .div(troveDebt.add(LUSD_GAS_COMPENSATION).add(liquidatedDebt).add(toBN(dec(100, 18)))) 

      assert.isTrue(newTCR.eq(expectedTCR))
    })

    // +ve, -ve
    it("collChange is positive, debtChange is negative", async () => {
      // --- SETUP --- Create a Liquity instance with an Active Pool and pending rewards (Default Pool)
      const troveColl = toBN(dec(1, 'ether'))
      const troveDebt = toBN(dec(100, 18))
      await borrowerOperations.openTrove(troveDebt, alice, { from: alice, value: troveColl })
      await borrowerOperations.openTrove(troveDebt, bob, { from: bob, value: troveColl })

      await priceFeed.setPrice(dec(100, 18))

      const liquidationTx = await troveManager.liquidate(bob)
      assert.isFalse(await sortedTroves.contains(bob))

      const [liquidatedDebt, liquidatedColl, gasComp] = th.getEmittedLiquidationValues(liquidationTx)

      await priceFeed.setPrice(dec(200, 18))
      const price = await priceFeed.getPrice()

      // --- TEST ---
      const collChange = dec(1, 'ether')
      const debtChange = dec(100, 18)
      const newTCR = (await borrowerOperations.getNewTCRFromTroveChange(collChange, true, debtChange, false, price))

      const expectedTCR = (troveColl.add(liquidatedColl).add(toBN(dec(1, 'ether')))).mul(price)
                          .div(troveDebt.add(LUSD_GAS_COMPENSATION).add(liquidatedDebt).sub(toBN(dec(100, 18)))) 

      assert.isTrue(newTCR.eq(expectedTCR))
    })

    // -ve, +ve
    it("collChange is negative, debtChange is positive", async () => {
      // --- SETUP --- Create a Liquity instance with an Active Pool and pending rewards (Default Pool)
      const troveColl = toBN(dec(1, 'ether'))
      const troveDebt = toBN(dec(100, 18))
      await borrowerOperations.openTrove(troveDebt, alice, { from: alice, value: troveColl })
      await borrowerOperations.openTrove(troveDebt, bob, { from: bob, value: troveColl })

      await priceFeed.setPrice(dec(100, 18))

      const liquidationTx = await troveManager.liquidate(bob)
      assert.isFalse(await sortedTroves.contains(bob))

      const [liquidatedDebt, liquidatedColl, gasComp] = th.getEmittedLiquidationValues(liquidationTx)

      await priceFeed.setPrice(dec(200, 18))
      const price = await priceFeed.getPrice()

      // --- TEST ---
      const collChange = dec(1, 18)
      const debtChange = dec(200, 18)
      const newTCR = (await borrowerOperations.getNewTCRFromTroveChange(collChange, false, debtChange, true, price))

      const expectedTCR = (troveColl.add(liquidatedColl).sub(toBN(dec(1, 18)))).mul(price)
            .div(troveDebt.add(LUSD_GAS_COMPENSATION).add(liquidatedDebt).add(toBN(debtChange)))  
  
      assert.isTrue(newTCR.eq(expectedTCR))
    })
  })

  it('closeTrove(): fails if owner cannot receive ETH', async () => {
    const nonPayable = await NonPayable.new()

    // we need 2 troves to be able to close 1 and have 1 remaining in the system
    await borrowerOperations.openTrove(0, alice, { from: alice, value: dec(10, 18) })
    // open trove from NonPayable proxy contract
    const openTroveData = th.getTransactionData('openTrove(uint256,address)', ['0x0', '0x0'])
    await nonPayable.forward(borrowerOperations.address, openTroveData, { value: dec(1, 'ether') })
    assert.equal((await troveManager.getTroveStatus(nonPayable.address)).toString(), '1', 'NonPayable proxy should have a trove')
    assert.isFalse(await troveManager.checkRecoveryMode(), 'System should not be in Recovery Mode')
    // open trove from NonPayable proxy contract
    const closeTroveData = th.getTransactionData('closeTrove()', [])
    await th.assertRevert(nonPayable.forward(borrowerOperations.address, closeTroveData), 'ActivePool: sending ETH failed')
  })
})



contract('Reset chain state', async accounts => { })

/* TODO:

1) Test SortedList re-ordering by ICR. ICR ratio
changes with addColl, withdrawColl, withdrawLUSD, repayLUSD, etc. Can split them up and put them with
individual functions, or give ordering it's own 'describe' block.

2)In security phase:
-'Negative' tests for all the above functions.
*/<|MERGE_RESOLUTION|>--- conflicted
+++ resolved
@@ -55,17 +55,10 @@
     contracts = await deploymentHelper.deployLUSDToken(contracts)
     const LQTYContracts = await deploymentHelper.deployLQTYContracts()
 
-<<<<<<< HEAD
     priceFeed = contracts.priceFeedTestnet
-    clvToken = contracts.clvToken
-    sortedCDPs = contracts.sortedCDPs
-    cdpManager = contracts.cdpManager
-=======
-    priceFeed = contracts.priceFeed
     lusdToken = contracts.lusdToken
     sortedTroves = contracts.sortedTroves
     troveManager = contracts.troveManager
->>>>>>> b980edbe
     activePool = contracts.activePool
     stabilityPool = contracts.stabilityPool
     defaultPool = contracts.defaultPool
@@ -80,14 +73,9 @@
     await deploymentHelper.connectLQTYContracts(LQTYContracts)
     await deploymentHelper.connectCoreContracts(contracts, LQTYContracts)
     await deploymentHelper.connectLQTYContractsToCore(LQTYContracts, contracts)
-
-<<<<<<< HEAD
-    CLV_GAS_COMPENSATION = await borrowerOperations.CLV_GAS_COMPENSATION()
-
     await priceFeed.setPrice(dec(200, 18))
-=======
+    
     LUSD_GAS_COMPENSATION = await borrowerOperations.LUSD_GAS_COMPENSATION()
->>>>>>> b980edbe
   })
 
   it("addColl(): Increases the activePool ETH and raw ether balance by correct amount", async () => {

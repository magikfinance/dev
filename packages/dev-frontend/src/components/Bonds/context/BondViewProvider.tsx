--- conflicted
+++ resolved
@@ -201,53 +201,21 @@
         setShouldSynchronize(false);
         setIsSynchronizing(true);
 
-<<<<<<< HEAD
-      const treasury = await api.getTreasury(chickenBondManager);
-      const protocolInfo = await api.getProtocolInfo(
-        bLusdToken,
-        bLusdAmm,
-        chickenBondManager,
-        treasury.reserve
-      );
-      const bonds = await api.getAccountBonds(
-        account,
-        bondNft,
-        chickenBondManager,
-        protocolInfo.marketPrice,
-        protocolInfo.alphaAccrualFactor,
-        protocolInfo.marketPricePremium,
-        protocolInfo.claimBondFee,
-        protocolInfo.floorPrice
-      );
-      const stats = await api.getStats(bondNft);
-
-      // TODO cache LP token?
-      const lpToken = await api.getLpToken(bLusdAmm);
-
-      const [bLusdBalance, lusdBalance, lpTokenBalance] = await Promise.all([
-        api.getTokenBalance(account, bLusdToken),
-        api.getTokenBalance(account, lusdToken),
-        api.getTokenBalance(account, lpToken)
-      ]);
-
-      setProtocolInfo(protocolInfo);
-      setSimulatedProtocolInfo({ ...protocolInfo });
-      setBLusdBalance(bLusdBalance);
-      setLusdBalance(lusdBalance);
-      setLpTokenBalance(lpTokenBalance);
-      setStats(stats);
-      setTreasury(treasury);
-      setBonds(bonds);
-      setIsSynchronizing(false);
-      setOptimisticBond(undefined);
-=======
         const latest = await contracts.getLatestData(account, api);
         if (latest === undefined) {
           setIsSynchronizing(false);
           return;
         }
 
-        const { treasury, protocolInfo, bonds, stats, bLusdBalance, lusdBalance } = latest;
+        const {
+          treasury,
+          protocolInfo,
+          bonds,
+          stats,
+          bLusdBalance,
+          lusdBalance,
+          lpTokenBalance
+        } = latest;
 
         setProtocolInfo(protocolInfo);
 
@@ -268,6 +236,7 @@
 
         setBLusdBalance(bLusdBalance);
         setLusdBalance(lusdBalance);
+        setLpTokenBalance(lpTokenBalance);
         setStats(stats);
         setTreasury(treasury);
         setBonds(bonds);
@@ -276,7 +245,6 @@
       } catch (error: unknown) {
         console.error("Caught exception", error);
       }
->>>>>>> 87ab52d4
     })();
   }, [shouldSynchronize, account, contracts, simulatedProtocolInfo]);
 
@@ -285,32 +253,20 @@
     setIsInfiniteBondApproved(true);
   }, [contracts.lusdToken]);
 
-<<<<<<< HEAD
   const [approveAmm, approveAmmStatus] = useTransaction(
     async (tokensNeedingApproval: BLusdAmmTokenIndex[]) => {
       for (const token of tokensNeedingApproval) {
         if (token === BLusdAmmTokenIndex.BLUSD) {
-          await api.approveTokenWithBLusdAmm(bLusdToken);
+          await api.approveTokenWithBLusdAmm(contracts.bLusdToken);
           setIsBLusdApprovedWithBlusdAmm(true);
         } else {
-          await api.approveTokenWithBLusdAmm(lusdToken);
+          await api.approveTokenWithBLusdAmm(contracts.lusdToken);
           setIsLusdApprovedWithBlusdAmm(true);
         }
       }
     },
-    [lusdToken]
-  );
-=======
-  const [approveLusdWithBLusdAmm, approveLusdWithBLusdAmmStatus] = useTransaction(async () => {
-    await api.approveTokenWithBLusdAmm(contracts.lusdToken);
-    setIsLusdApprovedWithBlusdAmm(true);
-  }, [contracts.lusdToken]);
-
-  const [approveBLusdWithBLusdAmm, approveBLusdWithBLusdAmmStatus] = useTransaction(async () => {
-    await api.approveTokenWithBLusdAmm(contracts.bLusdToken);
-    setIsBLusdApprovedWithBlusdAmm(true);
-  }, [contracts.bLusdToken]);
->>>>>>> 87ab52d4
+    [contracts.bLusdToken, contracts.lusdToken]
+  );
 
   const [createBond, createStatus] = useTransaction(
     async (lusdAmount: Decimal) => {
@@ -324,7 +280,7 @@
       setOptimisticBond(optimisticBond);
       setShouldSynchronize(true);
     },
-    [contracts.chickenBondManager, contracts.lusdToken]
+    [contracts.chickenBondManager]
   );
 
   const [cancelBond, cancelStatus] = useTransaction(
@@ -363,32 +319,39 @@
 
   const getExpectedLpTokens = useCallback(
     async (bLusdAmount: Decimal, lusdAmount: Decimal) =>
-      bLusdAmm ? api.getExpectedLpTokens(bLusdAmount, lusdAmount, bLusdAmm) : Decimal.ZERO,
-    [bLusdAmm]
+      contracts.bLusdAmm
+        ? api.getExpectedLpTokens(bLusdAmount, lusdAmount, contracts.bLusdAmm)
+        : Decimal.ZERO,
+    [contracts.bLusdAmm]
   );
 
   const [manageLiquidity, manageLiquidityStatus] = useTransaction(
     async (params: ManageLiquidityPayload) => {
       if (params.action === "addLiquidity") {
-        await api.addLiquidity(params.bLusdAmount, params.lusdAmount, params.minLpTokens, bLusdAmm);
+        await api.addLiquidity(
+          params.bLusdAmount,
+          params.lusdAmount,
+          params.minLpTokens,
+          contracts.bLusdAmm
+        );
       } else if (params.action === "removeLiquidity") {
         await api.removeLiquidity(
           params.burnLpTokens,
           params.minBLusdAmount,
           params.minLusdAmount,
-          bLusdAmm
+          contracts.bLusdAmm
         );
       } else {
         await api.removeLiquidityOneCoin(
           params.burnLpTokens,
           params.output,
           params.minAmount,
-          bLusdAmm
+          contracts.bLusdAmm
         );
       }
       setShouldSynchronize(true);
     },
-    [bLusdAmm]
+    [contracts.bLusdAmm]
   );
 
   const getExpectedWithdrawal = useCallback(
@@ -396,8 +359,8 @@
       burnLp: Decimal,
       output: BLusdAmmTokenIndex | "both"
     ): Promise<Map<BLusdAmmTokenIndex, Decimal>> =>
-      bLusdAmm ? api.getExpectedWithdrawal(burnLp, output, bLusdAmm) : new Map(),
-    [bLusdAmm]
+      contracts.bLusdAmm ? api.getExpectedWithdrawal(burnLp, output, contracts.bLusdAmm) : new Map(),
+    [contracts.bLusdAmm]
   );
 
   const selectedBond = useMemo(() => bonds?.find(bond => bond.id === selectedBondId), [
@@ -535,13 +498,9 @@
     setSimulatedMarketPrice,
     resetSimulatedMarketPrice,
     simulatedProtocolInfo,
-<<<<<<< HEAD
-    hasFoundContracts,
+    hasFoundContracts: contracts.hasFoundContracts,
     isBLusdApprovedWithBlusdAmm,
     isLusdApprovedWithBlusdAmm,
-=======
-    hasFoundContracts: contracts.hasFoundContracts,
->>>>>>> 87ab52d4
     inputToken,
     isInputTokenApprovedWithBLusdAmm:
       inputToken === BLusdAmmTokenIndex.BLUSD

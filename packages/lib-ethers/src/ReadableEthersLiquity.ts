import { BigNumber } from "@ethersproject/bignumber";

import { Decimal } from "@liquity/decimal";
import {
  Fees,
  LQTYStake,
  ReadableLiquity,
  StabilityDeposit,
  Trove,
  TroveWithPendingRewards
} from "@liquity/lib-base";

import { MultiTroveGetter } from "../types";
import { EthersCallOverrides } from "./types";
import { EthersLiquityBase } from "./EthersLiquityBase";

// TODO: these are constant in the contracts, so it doesn't make sense to make a call for them,
// but to avoid having to update them here when we change them in the contracts, we could read
// them once after deployment and save them to LiquityDeployment.
const MINUTE_DECAY_FACTOR = Decimal.from("0.999832508430720967");
const BETA = Decimal.from(2);

enum TroveStatus {
  nonExistent,
  active,
  closed
}

const decimalify = (bigNumber: BigNumber) => new Decimal(bigNumber);

export class ReadableEthersLiquity extends EthersLiquityBase implements ReadableLiquity {
  async getTotalRedistributed(overrides?: EthersCallOverrides) {
    const [collateral, debt] = await Promise.all([
      this.contracts.troveManager.L_ETH({ ...overrides }).then(decimalify),
      this.contracts.troveManager.L_LUSDDebt({ ...overrides }).then(decimalify)
    ]);

    return new Trove({ collateral, debt });
  }

  async getTroveWithoutRewards(address = this.requireAddress(), overrides?: EthersCallOverrides) {
    const [trove, snapshot] = await Promise.all([
      this.contracts.troveManager.Troves(address, { ...overrides }),
      this.contracts.troveManager.rewardSnapshots(address, { ...overrides })
    ]);

    if (trove.status === TroveStatus.active) {
      return new TroveWithPendingRewards({
        collateral: new Decimal(trove.coll),
        debt: new Decimal(trove.debt),
        stake: new Decimal(trove.stake),

        snapshotOfTotalRedistributed: {
          collateral: new Decimal(snapshot.ETH),
          debt: new Decimal(snapshot.LUSDDebt)
        }
      });
    } else {
      return new TroveWithPendingRewards();
    }
  }

  async getTrove(address = this.requireAddress(), overrides?: EthersCallOverrides) {
    const [trove, totalRedistributed] = await Promise.all([
      this.getTroveWithoutRewards(address, { ...overrides }),
      this.getTotalRedistributed({ ...overrides })
    ] as const);

    return trove.applyRewards(totalRedistributed);
  }

  async getNumberOfTroves(overrides?: EthersCallOverrides) {
    return (await this.contracts.troveManager.getTroveOwnersCount({ ...overrides })).toNumber();
  }

  async getPrice(overrides?: EthersCallOverrides) {
    return new Decimal(await this.contracts.priceFeed.getPrice({ ...overrides }));
  }

  async getTotal(overrides?: EthersCallOverrides) {
    const [activeCollateral, activeDebt, liquidatedCollateral, closedDebt] = await Promise.all(
      [
        this.contracts.activePool.getETH({ ...overrides }),
        this.contracts.activePool.getLUSDDebt({ ...overrides }),
        this.contracts.defaultPool.getETH({ ...overrides }),
        this.contracts.defaultPool.getLUSDDebt({ ...overrides })
      ].map(getBigNumber => getBigNumber.then(decimalify))
    );

    return new Trove({
      collateral: activeCollateral.add(liquidatedCollateral),
      debt: activeDebt.add(closedDebt)
    });
  }

  async getStabilityDeposit(address = this.requireAddress(), overrides?: EthersCallOverrides) {
    const [initialLUSD, currentLUSD, collateralGain, lqtyReward] = await Promise.all(
      [
        this.contracts.stabilityPool.deposits(address, { ...overrides }).then(d => d.initialValue),
        this.contracts.stabilityPool.getCompoundedLUSDDeposit(address, { ...overrides }),
        this.contracts.stabilityPool.getDepositorETHGain(address, { ...overrides }),
        this.contracts.stabilityPool.getDepositorLQTYGain(address, { ...overrides })
      ].map(getBigNumber => getBigNumber.then(decimalify))
    );

    return new StabilityDeposit({ initialLUSD, currentLUSD, collateralGain, lqtyReward });
  }

  async getLUSDInStabilityPool(overrides?: EthersCallOverrides) {
    return new Decimal(await this.contracts.stabilityPool.getTotalLUSDDeposits({ ...overrides }));
  }

  async getLUSDBalance(address = this.requireAddress(), overrides?: EthersCallOverrides) {
    return new Decimal(await this.contracts.lusdToken.balanceOf(address, { ...overrides }));
  }

<<<<<<< HEAD
  async getCollateralSurplusBalance(address = this.requireAddress(), overrides?: EthersCallOverrides) {
    return new Decimal(await this.contracts.collSurplusPool.getCollateral(address, { ...overrides }));
=======
  async getLQTYBalance(address = this.requireAddress(), overrides?: EthersCallOverrides) {
    return new Decimal(await this.contracts.lqtyToken.balanceOf(address, { ...overrides }));
>>>>>>> 2d338081
  }

  async getLastTroves(startIdx: number, numberOfTroves: number, overrides?: EthersCallOverrides) {
    const troves = await this.contracts.multiTroveGetter.getMultipleSortedTroves(
      -(startIdx + 1),
      numberOfTroves,
      { ...overrides }
    );

    return mapMultipleSortedTrovesToTroves(troves);
  }

  async getFirstTroves(startIdx: number, numberOfTroves: number, overrides?: EthersCallOverrides) {
    const troves = await this.contracts.multiTroveGetter.getMultipleSortedTroves(
      startIdx,
      numberOfTroves,
      { ...overrides }
    );

    return mapMultipleSortedTrovesToTroves(troves);
  }

  async getFees(overrides?: EthersCallOverrides) {
    const [lastFeeOperationTime, baseRateWithoutDecay] = await Promise.all([
      this.contracts.troveManager.lastFeeOperationTime({ ...overrides }),
      this.contracts.troveManager.baseRate({ ...overrides }).then(decimalify)
    ]);

    const lastFeeOperation = new Date(1000 * lastFeeOperationTime.toNumber());

    return new Fees(lastFeeOperation, baseRateWithoutDecay, MINUTE_DECAY_FACTOR, BETA);
  }

  async getLQTYStake(address = this.requireAddress(), overrides?: EthersCallOverrides) {
    const [stakedLQTY, collateralGain, lusdGain] = await Promise.all(
      [
        this.contracts.lqtyStaking.stakes(address, { ...overrides }),
        this.contracts.lqtyStaking.getPendingETHGain(address, { ...overrides }),
        this.contracts.lqtyStaking.getPendingLUSDGain(address, { ...overrides })
      ].map(getBigNumber => getBigNumber.then(decimalify))
    );

    return new LQTYStake({ stakedLQTY, collateralGain, lusdGain });
  }

  async getTotalStakedLQTY(overrides?: EthersCallOverrides) {
    return new Decimal(await this.contracts.lqtyStaking.totalLQTYStaked({ ...overrides }));
  }
}

type Resolved<T> = T extends Promise<infer U> ? U : T;
type MultipleSortedTroves = Resolved<ReturnType<MultiTroveGetter["getMultipleSortedTroves"]>>;

const mapMultipleSortedTrovesToTroves = (
  troves: MultipleSortedTroves
): [string, TroveWithPendingRewards][] =>
  troves.map(({ owner, coll, debt, stake, snapshotLUSDDebt, snapshotETH }) => [
    owner,

    new TroveWithPendingRewards({
      collateral: new Decimal(coll),
      debt: new Decimal(debt),
      stake: new Decimal(stake),

      snapshotOfTotalRedistributed: {
        collateral: new Decimal(snapshotETH),
        debt: new Decimal(snapshotLUSDDebt)
      }
    })
  ]);<|MERGE_RESOLUTION|>--- conflicted
+++ resolved
@@ -114,13 +114,12 @@
     return new Decimal(await this.contracts.lusdToken.balanceOf(address, { ...overrides }));
   }
 
-<<<<<<< HEAD
+  async getLQTYBalance(address = this.requireAddress(), overrides?: EthersCallOverrides) {
+    return new Decimal(await this.contracts.lqtyToken.balanceOf(address, { ...overrides }));
+  }
+
   async getCollateralSurplusBalance(address = this.requireAddress(), overrides?: EthersCallOverrides) {
     return new Decimal(await this.contracts.collSurplusPool.getCollateral(address, { ...overrides }));
-=======
-  async getLQTYBalance(address = this.requireAddress(), overrides?: EthersCallOverrides) {
-    return new Decimal(await this.contracts.lqtyToken.balanceOf(address, { ...overrides }));
->>>>>>> 2d338081
   }
 
   async getLastTroves(startIdx: number, numberOfTroves: number, overrides?: EthersCallOverrides) {

pragma solidity 0.5.16;

import "./Interfaces/IBorrowerOperations.sol";
import "./Interfaces/ICDPManager.sol";
import "./Interfaces/IPool.sol";
import "./Interfaces/IStabilityPool.sol";
import "./Interfaces/ICLVToken.sol";
import "./Interfaces/ISortedCDPs.sol";
import "./Interfaces/IPoolManager.sol";
import "./Interfaces/IPriceFeed.sol";
import "./Interfaces/IGTStaking.sol";
import "./Dependencies/LiquityBase.sol";
import "./Dependencies/Ownable.sol";
import "./Dependencies/console.sol";

contract CDPManager is LiquityBase, Ownable, ICDPManager {

    // --- Connected contract declarations ---

    address public borrowerOperationsAddress;

    IPoolManager public poolManager;

    IPool public activePool;

    IPool public defaultPool;

    ICLVToken public clvToken;

    IPriceFeed public priceFeed;

    IStabilityPool public stabilityPool;

    IGTStaking public gtStaking;
    address public gtStakingAddress;

    // A doubly linked list of CDPs, sorted by their sorted by their collateral ratios
    ISortedCDPs public sortedCDPs;

    // --- Data structures ---

    uint constant public SECONDS_IN_ONE_HOUR = 3600;
    uint constant public HOURLY_DECAY_FACTOR = 990000000000000000;  // 0.99 as 18-digit decimal

    uint public baseRate;

    /* Records the timestamp of the last fee operation. To avoid base-rate griefing, it is only updated by 
    fees that occur more than one hour after the last recorded value.  */
    uint public lastFeeOperationTime;  

    enum Status { nonExistent, active, closed }

    // Store the necessary data for a Collateralized Debt Position (CDP)
    struct CDP {
        uint debt;
        uint coll;
        uint stake;
        Status status;
        uint128 arrayIndex;
    }

    mapping (address => CDP) public CDPs;

    uint public totalStakes;

    // snapshot of the value of totalStakes immediately after the last liquidation
    uint public totalStakesSnapshot;

    // snapshot of the total collateral in ActivePool and DefaultPool, immediately after the last liquidation.
    uint public totalCollateralSnapshot;

    /* L_ETH and L_CLVDebt track the sums of accumulated liquidation rewards per unit staked. During it's lifetime, each stake earns:

    An ETH gain of ( stake * [L_ETH - L_ETH(0)] )
    A CLVDebt gain  of ( stake * [L_CLVDebt - L_CLVDebt(0)] )

    Where L_ETH(0) and L_CLVDebt(0) are snapshots of L_ETH and L_CLVDebt for the active CDP taken at the instant the stake was made */
    uint public L_ETH;
    uint public L_CLVDebt;

    // Map addresses with active CDPs to their RewardSnapshot
    mapping (address => RewardSnapshot) public rewardSnapshots;

    // Object containing the ETH and CLV snapshots for a given active CDP
    struct RewardSnapshot { uint ETH; uint CLVDebt;}

    // Array of all active CDP addresses - used to compute “approx hint” for list insertion
    address[] public CDPOwners;

    // Error trackers for the trove redistribution calculation
    uint public lastETHError_Redistribution;
    uint public lastCLVDebtError_Redistribution;

    /* --- Variable container structs for liquidations ---

    These structs are used to hold, return and assign variables inside the liquidation functions,
    in order to avoid the error: "CompilerError: Stack too deep". */

    struct LocalVariables_OuterLiquidationFunction {
        uint price;
        uint CLVInPool; 
        bool recoveryModeAtStart;
        uint liquidatedDebt;
        uint liquidatedColl;
    }

    struct LocalVariables_InnerSingleLiquidateFunction {
        uint collToLiquidate;
        uint pendingDebtReward;
        uint pendingCollReward;
    }

    struct LocalVariables_LiquidationSequence {
        uint remainingCLVInPool;
        uint i;
        uint ICR;
        address user;
        bool backToNormalMode;
        uint entireSystemDebt;
        uint entireSystemColl;
    }

    struct LocalVariables_BatchLiquidation {
        uint price;
        uint remainingCLVInPool;
        uint ICR;
        bool recoveryModeAtStart;
        bool backToNormalMode;
    }

    struct LiquidationValues {
        uint entireCDPDebt;
        uint entireCDPColl;
        uint collGasCompensation;
        uint CLVGasCompensation;
        uint debtToOffset;
        uint collToSendToSP;
        uint debtToRedistribute;
        uint collToRedistribute;
        address partialAddr;
        uint partialNewDebt;
        uint partialNewColl;
    }

    struct LiquidationTotals {
        uint totalCollInSequence;
        uint totalDebtInSequence;
        uint totalCollGasCompensation;
        uint totalCLVGasCompensation;
        uint totalDebtToOffset;
        uint totalCollToSendToSP;
        uint totalDebtToRedistribute;
        uint totalCollToRedistribute;
        address partialAddr;
        uint partialNewDebt;
        uint partialNewColl;
        
    }

    // --- Variable container structs for redemptions ---

    struct RedemptionTotals {
        uint totalCLVToRedeem;
        uint totalETHDrawn;
        uint ETHFee;
        uint ETHToSendToRedeemer;
        uint decayedBaseRate;
    }

    struct SingleRedemptionValues {
        uint CLVLot;
        uint ETHLot;
    }

    // --- Events ---

    event BorrowerOperationsAddressChanged(address _newBorrowerOperationsAddress);
    event PoolManagerAddressChanged(address _newPoolManagerAddress);
    event ActivePoolAddressChanged(address _activePoolAddress);
    event DefaultPoolAddressChanged(address _defaultPoolAddress);
    event StabilityPoolAddressChanged(address _stabilityPoolAddress);
    event PriceFeedAddressChanged(address  _newPriceFeedAddress);
    event CLVTokenAddressChanged(address _newCLVTokenAddress);
    event SortedCDPsAddressChanged(address _sortedCDPsAddress);
<<<<<<< HEAD
    event GTStakingAddressChanged(address _gtStakingAddress);
    event Liquidation(uint _liquidatedDebt, uint _liquidatedColl, uint _gasCompensation);
    event Redemption(uint _attemptedCLVAmount, uint _actualCLVAmount, uint _ETHSent, uint _ETHFee);
=======
    event SizeListAddressChanged(uint _sizeRange, address _sizeListAddress);
    event Liquidation(uint _liquidatedDebt, uint _liquidatedColl, uint _collGasCompensation, uint _CLVGasCompensation);
    event Redemption(uint _attemptedCLVAmount, uint _actualCLVAmount, uint _ETHSent);
>>>>>>> 6b920c43

    enum CDPManagerOperation {
        applyPendingRewards,
        liquidateInNormalMode,
        liquidateInRecoveryMode,
        partiallyLiquidateInRecoveryMode,
        redeemCollateral
    }

    event CDPCreated(address indexed _user, uint _arrayIndex);
    event CDPUpdated(address indexed _user, uint _debt, uint _coll, uint _stake, CDPManagerOperation _operation);
    event CDPLiquidated(address indexed _user, uint _debt, uint _coll, CDPManagerOperation _operation);

    // --- Dependency setters ---

    function setAddresses(
        address _borrowerOperationsAddress,
        address _poolManagerAddress,
        address _activePoolAddress,
        address _defaultPoolAddress,
        address _stabilityPoolAddress,
        address _priceFeedAddress,
        address _clvTokenAddress,
        address _sortedCDPsAddress,
        address _gtStakingAddress
    )
        external
        onlyOwner
    {
        borrowerOperationsAddress = _borrowerOperationsAddress;
        poolManager = IPoolManager(_poolManagerAddress);
        activePool = IPool(_activePoolAddress);
        defaultPool = IPool(_defaultPoolAddress);
        stabilityPool = IStabilityPool(_stabilityPoolAddress);
<<<<<<< HEAD
        priceFeedAddress = _priceFeedAddress;
        priceFeed = IPriceFeed(_priceFeedAddress);
        clvTokenAddress = _clvTokenAddress;
=======
        priceFeed = IPriceFeed(_priceFeedAddress);
>>>>>>> 6b920c43
        clvToken = ICLVToken(_clvTokenAddress);
        sortedCDPs = ISortedCDPs(_sortedCDPsAddress);
        gtStakingAddress = _gtStakingAddress;
        gtStaking = IGTStaking(_gtStakingAddress);

        emit BorrowerOperationsAddressChanged(_borrowerOperationsAddress);
        emit PoolManagerAddressChanged(_poolManagerAddress);
        emit ActivePoolAddressChanged(_activePoolAddress);
        emit DefaultPoolAddressChanged(_defaultPoolAddress);
        emit StabilityPoolAddressChanged(_stabilityPoolAddress);
        emit PriceFeedAddressChanged(_priceFeedAddress);
        emit CLVTokenAddressChanged(_clvTokenAddress);
        emit SortedCDPsAddressChanged(_sortedCDPsAddress);
        emit GTStakingAddressChanged(_gtStakingAddress);

        _renounceOwnership();
    }

    // --- Getters ---

    function getCDPOwnersCount() external view returns (uint) {
        return CDPOwners.length;
    }

    function getTroveFromCDPOwnersArray(uint _index) external view returns (address) {
        return CDPOwners[_index];
    }

    // --- CDP Liquidation functions ---

    /* Single liquidation function. Closes the CDP of the specified user if its individual
    collateral ratio is lower than the minimum collateral ratio. */
    function liquidate(address _user) external {
        _requireCDPisActive(_user);

        address[] memory users = new address[](1);
        users[0] = _user;
        batchLiquidateTroves(users);
    }

    // --- Inner liquidation functions ---

    function _liquidateNormalMode(address _user, uint _ICR, uint _CLVInPool) internal
    returns (LiquidationValues memory V)
    {
        LocalVariables_InnerSingleLiquidateFunction memory L;

        // If ICR >= MCR, or is last trove, don't liquidate
        if (_ICR >= MCR || CDPOwners.length <= 1) { return V; }

        (V.entireCDPDebt,
        V.entireCDPColl,
        L.pendingDebtReward,
        L.pendingCollReward) = _getEntireDebtAndColl(_user);

        poolManager.movePendingTroveRewardsToActivePool(L.pendingDebtReward, L.pendingCollReward);
        _removeStake(_user);

        V.collGasCompensation = _getCollGasCompensation(V.entireCDPColl);
        V.CLVGasCompensation = CLV_GAS_COMPENSATION;
        uint collToLiquidate = V.entireCDPColl.sub(V.collGasCompensation);

        (V.debtToOffset,
        V.collToSendToSP,
        V.debtToRedistribute,
        V.collToRedistribute) = _getOffsetAndRedistributionVals(V.entireCDPDebt, collToLiquidate, _CLVInPool);

        _closeCDP(_user);
        emit CDPLiquidated(_user, V.entireCDPDebt, V.entireCDPColl, CDPManagerOperation.liquidateInNormalMode);

        return V;
    }

    function _liquidateRecoveryMode(address _user, uint _ICR, uint _CLVInPool, uint _TCR) internal
    returns (LiquidationValues memory V)
    {
        LocalVariables_InnerSingleLiquidateFunction memory L;
        // If is last trove, don't liquidate
        if (CDPOwners.length <= 1) { return V; }

        (V.entireCDPDebt,
        V.entireCDPColl,
        L.pendingDebtReward,
        L.pendingCollReward) = _getEntireDebtAndColl(_user);

        V.collGasCompensation = _getCollGasCompensation(V.entireCDPColl);
        // in case of partial, it will be overriden to zero below
        V.CLVGasCompensation = CLV_GAS_COMPENSATION;
        L.collToLiquidate = V.entireCDPColl.sub(V.collGasCompensation);

        // If ICR <= 100%, purely redistribute the CDP across all active CDPs
        if (_ICR <= _100pct) {
            poolManager.movePendingTroveRewardsToActivePool(L.pendingDebtReward, L.pendingCollReward);
            _removeStake(_user);

            V.debtToOffset = 0;
            V.collToSendToSP = 0;
            V.debtToRedistribute = V.entireCDPDebt;
            V.collToRedistribute = L.collToLiquidate;

            _closeCDP(_user);
            emit CDPLiquidated(_user, V.entireCDPDebt, V.entireCDPColl, CDPManagerOperation.liquidateInRecoveryMode);

        // if 100% < ICR < MCR, offset as much as possible, and redistribute the remainder
        } else if ((_ICR > _100pct) && (_ICR < MCR)) {
            poolManager.movePendingTroveRewardsToActivePool(L.pendingDebtReward, L.pendingCollReward);
            _removeStake(_user);

            (V.debtToOffset,
            V.collToSendToSP,
            V.debtToRedistribute,
            V.collToRedistribute) = _getOffsetAndRedistributionVals(V.entireCDPDebt, L.collToLiquidate, _CLVInPool);

            _closeCDP(_user);
            emit CDPLiquidated(_user, V.entireCDPDebt, V.entireCDPColl, CDPManagerOperation.liquidateInRecoveryMode);

        /* If 110% <= ICR < current TCR (accounting for the preceding liquidations in the current sequence)
         * and there is CLV in the Stability Pool, only offset it as much as possible (no redistribution) */
        } else if ((_ICR >= MCR) && (_ICR < _TCR)) {
            if (_CLVInPool == 0) {
                LiquidationValues memory zeroVals;
                return zeroVals;
            }
            _applyPendingRewards(_user);
            _removeStake(_user);

            V = _getPartialOffsetVals(_user, V.entireCDPDebt, V.entireCDPColl, _CLVInPool);

            _closeCDP(_user);
        } 
        else if (_ICR >= _TCR) {
            LiquidationValues memory zeroVals;
            return zeroVals;
        }

        return V;
    }

    function _getOffsetAndRedistributionVals(uint _debt, uint _coll, uint _CLVInPool) internal pure
    returns (uint debtToOffset, uint collToSendToSP, uint debtToRedistribute, uint collToRedistribute)
    {
         // Offset as much debt & collateral as possible against the Stability Pool, and redistribute the remainder
        if (_CLVInPool > 0) {
        /* If the debt is larger than the deposited CLV, offset an amount of debt equal to the latter,
        and send collateral in proportion to the cancelled debt */
            debtToOffset = Math._min(_debt, _CLVInPool);
            collToSendToSP = _coll.mul(debtToOffset).div(_debt);
            debtToRedistribute = _debt.sub(debtToOffset);
            collToRedistribute = _coll.sub(collToSendToSP);
        } else {
            debtToOffset = 0;
            collToSendToSP = 0;
            debtToRedistribute = _debt;
            collToRedistribute = _coll;
        }
    }

    function _getPartialOffsetVals(address _user, uint _entireCDPDebt, uint _entireCDPColl, uint _CLVInPool) internal
    returns
    (LiquidationValues memory V) {

        V.entireCDPDebt = _entireCDPDebt;
        V.entireCDPColl = _entireCDPColl;

        // When Pool can fully absorb the trove's debt, perform a full offset
        if (_entireCDPDebt <= _CLVInPool) {
            V.collGasCompensation = _getCollGasCompensation(_entireCDPColl);
            V.CLVGasCompensation = CLV_GAS_COMPENSATION;

            V.debtToOffset = _entireCDPDebt;
            V.collToSendToSP = _entireCDPColl.sub(V.collGasCompensation);
            V.debtToRedistribute = 0;
            V.collToRedistribute = 0;

            emit CDPLiquidated(_user, _entireCDPDebt, _entireCDPColl, CDPManagerOperation.liquidateInRecoveryMode);
        }
        /* When trove's debt is greater than the Pool, perform a partial liquidation:
        offset as much as possible, and do not redistribute the remainder.
        Gas compensation is based on and drawn from the collateral fraction that corresponds to the partial offset. */
        else if (_entireCDPDebt > _CLVInPool) {
            // Partially liquidated pool can’t fall under gas compensation amount of debt
            V.partialNewDebt = Math._max(_entireCDPDebt.sub(_CLVInPool), CLV_GAS_COMPENSATION);
            // V.partialNewDebt >= _entireCDPDebt - _CLVInPool =>
            // _entireCDPDebt - V.partialNewDebt <= _entireCDPDebt - (_entireCDPDebt - _CLVInPool) =>
            // _entireCDPDebt - V.partialNewDebt <= _CLVInPool =>
            // V.debtToOffset <= _CLVInPool
            V.debtToOffset = _entireCDPDebt.sub(V.partialNewDebt);
            uint collFraction = _entireCDPColl.mul(V.debtToOffset).div(_entireCDPDebt);
            V.collGasCompensation = _getCollGasCompensation(collFraction);
            // CLV gas compensation remains untouched, so minimum debt rests assured
            V.CLVGasCompensation = 0;
            
            V.collToSendToSP = collFraction.sub(V.collGasCompensation);
            V.collToRedistribute = 0;
            V.debtToRedistribute = 0;

            V.partialAddr = _user;
            V.partialNewColl = _entireCDPColl.sub(collFraction);
        }
    }

    /* Liquidate a sequence of troves. Closes a maximum number of n under-collateralized CDPs, 
    starting from the one with the lowest collateral ratio in the system */
    function liquidateCDPs(uint _n) external {
        LocalVariables_OuterLiquidationFunction memory L;

        LiquidationTotals memory T;

        L.price = priceFeed.getPrice();
        L.CLVInPool = stabilityPool.getTotalCLVDeposits();
        L.recoveryModeAtStart = _checkRecoveryMode();

        // Perform the appropriate liquidation sequence - tally values and obtain their totals
        if (L.recoveryModeAtStart == true) {
            T = _getTotalFromLiquidationSequence_RecoveryMode(L.price, L.CLVInPool, _n);
        } else if (L.recoveryModeAtStart == false) {
            T = _getTotalsFromLiquidationSequence_NormalMode(L.price, L.CLVInPool, _n);
        }

        // Move liquidated ETH and CLV to the appropriate pools
        poolManager.offset(T.totalDebtToOffset, T.totalCollToSendToSP);
        _redistributeDebtAndColl(T.totalDebtToRedistribute, T.totalCollToRedistribute);

        // Update system snapshots and the final partially liquidated trove, if there is one
        _updateSystemSnapshots_excludeCollRemainder(T.partialNewColl.add(T.totalCollGasCompensation));
        _updatePartiallyLiquidatedTrove(T.partialAddr, T.partialNewDebt, T.partialNewColl, L.price);

        L.liquidatedDebt = T.totalDebtInSequence.sub(T.partialNewDebt);
        L.liquidatedColl = T.totalCollInSequence.sub(T.totalCollGasCompensation).sub(T.partialNewColl);
        emit Liquidation(L.liquidatedDebt, L.liquidatedColl, T.totalCollGasCompensation, T.totalCLVGasCompensation);

        address payable msgSender = _msgSender();
        // Send CLV gas compensation to caller
        if (T.totalCLVGasCompensation > 0) {
            poolManager.sendCLVGasCompensation(msgSender, T.totalCLVGasCompensation);
        }

        // Send ETH gas compensation to caller
        activePool.sendETH(msgSender, T.totalCollGasCompensation);
    }

    function _getTotalFromLiquidationSequence_RecoveryMode(uint _price, uint _CLVInPool, uint _n) internal
    returns(LiquidationTotals memory T)
    {
        LocalVariables_LiquidationSequence memory L;
        LiquidationValues memory V;

        L.remainingCLVInPool = _CLVInPool;
        L.backToNormalMode = false;
        L.entireSystemDebt = activePool.getCLVDebt().add(defaultPool.getCLVDebt());
        L.entireSystemColl = activePool.getETH().add(defaultPool.getETH());

        L.i = 0;
        while (L.i < _n) {
            L.user = sortedCDPs.getLast();
            L.ICR = _getCurrentICR(L.user, _price);

            // Attempt to close CDP
            if (L.backToNormalMode == false) {

                // Break the loop if ICR is greater than MCR and Stability Pool is empty
                if (L.ICR >= MCR && L.remainingCLVInPool == 0) { break; }

                uint TCR = Math._computeCR(L.entireSystemColl, L.entireSystemDebt, _price);

                V = _liquidateRecoveryMode(L.user, L.ICR, L.remainingCLVInPool, TCR);

                // Update aggregate trackers
                L.remainingCLVInPool = L.remainingCLVInPool.sub(V.debtToOffset);
                L.entireSystemDebt = L.entireSystemDebt.sub(V.debtToOffset);
                L.entireSystemColl = L.entireSystemColl.sub(V.collToSendToSP);

                // Add liquidation values to their respective running totals
                T = _addLiquidationValuesToTotals(T, V);

                // Break the loop if it was a partial liquidation
                if (V.partialAddr != address(0)) {break;}

                L.backToNormalMode = !_checkPotentialRecoveryMode(L.entireSystemColl, L.entireSystemDebt, _price);
            }
            else if (L.backToNormalMode == true && L.ICR < MCR) {
                V = _liquidateNormalMode(L.user, L.ICR, L.remainingCLVInPool);

                L.remainingCLVInPool = L.remainingCLVInPool.sub(V.debtToOffset);

                // Add liquidation values to their respective running totals
                T = _addLiquidationValuesToTotals(T, V);

            }  else break;  // break if the loop reaches a CDP with ICR >= MCR

            // Break the loop if it reaches the first CDP in the sorted list
            if (L.user == sortedCDPs.getFirst()) { break; }

            L.i++;
        }
    }

    function _getTotalsFromLiquidationSequence_NormalMode(uint _price, uint _CLVInPool, uint _n) internal
    returns(LiquidationTotals memory T)
    {
        LocalVariables_LiquidationSequence memory L;
        LiquidationValues memory V;

        L.remainingCLVInPool = _CLVInPool;

        L.i = 0;
        while (L.i < _n) {
            L.user = sortedCDPs.getLast();
            L.ICR = _getCurrentICR(L.user, _price);
            
            if (L.ICR < MCR) {
                V = _liquidateNormalMode(L.user, L.ICR, L.remainingCLVInPool);

                L.remainingCLVInPool = L.remainingCLVInPool.sub(V.debtToOffset);

                // Add liquidation values to their respective running totals
                T = _addLiquidationValuesToTotals(T, V);

            } else break;  // break if the loop reaches a CDP with ICR >= MCR
            
            // Break the loop if it reaches the first CDP in the sorted list
            if (L.user == sortedCDPs.getFirst()) { break; }
            L.i++;
        }
    }

    /* Attempt to liquidate a custom set of troves provided by the caller.  Stops if a partial liquidation is 
    performed, and thus leaves optimization of the order troves up to the caller.  */
    function batchLiquidateTroves(address[] memory _troveArray) public {
        require(_troveArray.length != 0, "CDPManager: Calldata address array must not be empty");
        
        LocalVariables_OuterLiquidationFunction memory L;
        LiquidationTotals memory T;

        L.price = priceFeed.getPrice();
        L.CLVInPool = stabilityPool.getTotalCLVDeposits();
        L.recoveryModeAtStart = _checkRecoveryMode();
        
        // Perform the appropriate liquidation sequence - tally values and obtain their totals
        if (L.recoveryModeAtStart == true) {
           T = _getTotalFromBatchLiquidate_RecoveryMode(L.price, L.CLVInPool, _troveArray);
        } else if (L.recoveryModeAtStart == false) {
            T = _getTotalsFromBatchLiquidate_NormalMode(L.price, L.CLVInPool, _troveArray);
        }

        // Move liquidated ETH and CLV to the appropriate pools
        poolManager.offset(T.totalDebtToOffset, T.totalCollToSendToSP);
        _redistributeDebtAndColl(T.totalDebtToRedistribute, T.totalCollToRedistribute);

        // Update system snapshots and the final partially liquidated trove, if there is one
        _updateSystemSnapshots_excludeCollRemainder(T.partialNewColl.add(T.totalCollGasCompensation));
        _updatePartiallyLiquidatedTrove(T.partialAddr, T.partialNewDebt, T.partialNewColl, L.price);

        L.liquidatedDebt = T.totalDebtInSequence.sub(T.partialNewDebt);
        L.liquidatedColl = T.totalCollInSequence.sub(T.totalCollGasCompensation).sub(T.partialNewColl);
        emit Liquidation(L.liquidatedDebt, L.liquidatedColl, T.totalCollGasCompensation, T.totalCLVGasCompensation);

        address payable msgSender = _msgSender();
        // Send CLV gas compensation to caller
        if (T.totalCLVGasCompensation > 0) {
            poolManager.sendCLVGasCompensation(msgSender, T.totalCLVGasCompensation);
        }
        // Send ETH gas compensation to caller
        activePool.sendETH(msgSender, T.totalCollGasCompensation);
    }

    function _getTotalFromBatchLiquidate_RecoveryMode(uint _price, uint _CLVInPool, address[] memory _troveArray) internal 
    returns(LiquidationTotals memory T)
    {
        LocalVariables_LiquidationSequence memory L;
        LiquidationValues memory V;
        uint troveArrayLength = _troveArray.length;

        L.remainingCLVInPool = _CLVInPool;
        L.backToNormalMode = false;
        L.entireSystemDebt = activePool.getCLVDebt().add(defaultPool.getCLVDebt());
        L.entireSystemColl = activePool.getETH().add(defaultPool.getETH());

        L.i = 0;
        for (L.i = 0; L.i < troveArrayLength; L.i++) {
            L.user = _troveArray[L.i];

            L.ICR = _getCurrentICR(L.user, _price);

            // Attempt to close trove
            if (L.backToNormalMode == false) {

                // Skip this trove if ICR is greater than MCR and Stability Pool is empty
                if (L.ICR >= MCR && L.remainingCLVInPool == 0) { continue; }

                uint TCR = Math._computeCR(L.entireSystemColl, L.entireSystemDebt, _price); 

                V = _liquidateRecoveryMode(L.user, L.ICR, L.remainingCLVInPool, TCR);

                // Update aggregate trackers
                L.remainingCLVInPool = L.remainingCLVInPool.sub(V.debtToOffset);
                L.entireSystemDebt = L.entireSystemDebt.sub(V.debtToOffset);
                L.entireSystemColl = L.entireSystemColl.sub(V.collToSendToSP);

                // Add liquidation values to their respective running totals
                T = _addLiquidationValuesToTotals(T, V);

                // Break the loop if it was a partial liquidation
                if (V.partialAddr != address(0)) { break; }

                L.backToNormalMode = !_checkPotentialRecoveryMode(L.entireSystemColl, L.entireSystemDebt, _price);
            }

            else if (L.backToNormalMode == true && L.ICR < MCR) {
                V = _liquidateNormalMode(L.user, L.ICR, L.remainingCLVInPool);
                L.remainingCLVInPool = L.remainingCLVInPool.sub(V.debtToOffset);

                // Add liquidation values to their respective running totals
                T = _addLiquidationValuesToTotals(T, V);
            }  
        }
    }

    function _getTotalsFromBatchLiquidate_NormalMode(uint _price, uint _CLVInPool, address[] memory _troveArray) internal 
    returns(LiquidationTotals memory T)
    {
        LocalVariables_LiquidationSequence memory L;
        LiquidationValues memory V;
        uint troveArrayLength = _troveArray.length;

        L.remainingCLVInPool = _CLVInPool;
        
        for (L.i = 0; L.i < troveArrayLength; L.i++) {
            L.user = _troveArray[L.i];
            L.ICR = _getCurrentICR(L.user, _price);
            
            if (L.ICR < MCR) {
                V = _liquidateNormalMode(L.user, L.ICR, L.remainingCLVInPool);
                L.remainingCLVInPool = L.remainingCLVInPool.sub(V.debtToOffset);

                // Add liquidation values to their respective running totals
                T = _addLiquidationValuesToTotals(T, V);
            }
        }
    } 

    // --- Liquidation helper functions ---

    function _addLiquidationValuesToTotals(LiquidationTotals memory T1, LiquidationValues memory V) 
    internal pure returns(LiquidationTotals memory T2) {

        // Tally gas compensation
        T2.totalCollGasCompensation = T1.totalCollGasCompensation.add(V.collGasCompensation);
        T2.totalCLVGasCompensation = T1.totalCLVGasCompensation.add(V.CLVGasCompensation);

        // Tally the total initial debt and coll of troves impacted by the sequence
        T2.totalDebtInSequence = T1.totalDebtInSequence.add(V.entireCDPDebt);
        T2.totalCollInSequence = T1.totalCollInSequence.add(V.entireCDPColl);

        // Tally the debt and coll to offset
        T2.totalDebtToOffset = T1.totalDebtToOffset.add(V.debtToOffset);
        T2.totalCollToSendToSP = T1.totalCollToSendToSP.add(V.collToSendToSP);
        
        // Tally the debt and coll to redistribute
        T2.totalDebtToRedistribute = T1.totalDebtToRedistribute.add(V.debtToRedistribute);
        T2.totalCollToRedistribute = T1.totalCollToRedistribute.add(V.collToRedistribute);

        // Assign the address of the partially liquidated trove and debt/coll values
        T2.partialAddr = V.partialAddr;
        T2.partialNewDebt = V.partialNewDebt;
        T2.partialNewColl = V.partialNewColl;

        return T2;
    }

    // Update coll, debt, stake and snapshot of partially liquidated trove, and insert it back to the list
    function _updatePartiallyLiquidatedTrove(address _user, uint _newDebt, uint _newColl, uint _price) internal {
        if ( _user == address(0)) { return; }

        CDPs[_user].debt = _newDebt;
        CDPs[_user].coll = _newColl;
        CDPs[_user].status = Status.active;
    
        _updateCDPRewardSnapshots(_user);
        _updateStakeAndTotalStakes(_user);
        
        uint ICR = _getCurrentICR(_user, _price);

        // Insert to sorted list and add to CDPOwners array
        sortedCDPs.insert(_user, ICR, _price, _user, _user);
        _addCDPOwnerToArray(_user);
        
        emit CDPUpdated(_user, _newDebt, _newColl, CDPs[_user].stake, CDPManagerOperation.partiallyLiquidateInRecoveryMode);
    }

    // --- Redemption functions ---

    // Redeem as much collateral as possible from _cdpUser's CDP in exchange for CLV up to _maxCLVamount
    function _redeemCollateralFromCDP(
        address _cdpUser,
        uint _maxCLVamount,
        uint _price,
        address _partialRedemptionHint,
        uint _partialRedemptionHintICR
    )
        internal returns (SingleRedemptionValues memory V)
    {
        // Determine the remaining amount (lot) to be redeemed, capped by the entire debt of the CDP minus the gas compensation
        V.CLVLot = Math._min(_maxCLVamount, CDPs[_cdpUser].debt.sub(CLV_GAS_COMPENSATION));
        
        // Get the ETHLot of equivalent value in USD
        V.ETHLot = V.CLVLot.mul(1e18).div(_price);
        
        // Decrease the debt and collateral of the current CDP according to the CLV lot and corresponding ETH to send
        uint newDebt = (CDPs[_cdpUser].debt).sub(V.CLVLot);
        uint newColl = (CDPs[_cdpUser].coll).sub(V.ETHLot);

        // V.CLVLot <= CDPs[_cdpUser].debt - CLV_GAS_COMPENSATION =>
        // newDebt = CDPs[_cdpUser].debt - V.CLVLot >=
        //  >= CDPs[_cdpUser].debt - (CDPs[_cdpUser].debt - CLV_GAS_COMPENSATION) =>
        //  newDebt >= CLV_GAS_COMPENSATION
        if (newDebt == CLV_GAS_COMPENSATION) {
            // No debt left in the CDP (except for the gas compensation), therefore the trove is closed
            _removeStake(_cdpUser);
            _closeCDP(_cdpUser);
            poolManager.redeemCloseLoan(_cdpUser, CLV_GAS_COMPENSATION, newColl);

        } else {
            uint newICR = Math._computeCR(newColl, newDebt, _price);

            // Check if the provided hint is fresh. If not, we bail since trying to reinsert without a good hint will almost
            // certainly result in running out of gas.
            if (newICR != _partialRedemptionHintICR) {
                V.CLVLot = 0;
                V.ETHLot = 0;
                return V;
            }

            sortedCDPs.reInsert(_cdpUser, newICR, _price, _partialRedemptionHint, _partialRedemptionHint);

            CDPs[_cdpUser].debt = newDebt;
            CDPs[_cdpUser].coll = newColl;
            _updateStakeAndTotalStakes(_cdpUser);
        }
        emit CDPUpdated(
            _cdpUser,
            newDebt, newColl,
            CDPs[_cdpUser].stake,
            CDPManagerOperation.redeemCollateral
        );
        return V;
    }

    function _isValidFirstRedemptionHint(address _firstRedemptionHint, uint _price) internal view returns (bool) {
        if (_firstRedemptionHint == address(0) ||
            !sortedCDPs.contains(_firstRedemptionHint) ||
            _getCurrentICR(_firstRedemptionHint, _price) < MCR
        ) {
            return false;
        }

        address nextCDP = sortedCDPs.getNext(_firstRedemptionHint);
        return nextCDP == address(0) || _getCurrentICR(nextCDP, _price) < MCR;
    }

    /* Send _CLVamount CLV to the system and redeem the corresponding amount of collateral from as many CDPs as are needed to fill the redemption
     request.  Applies pending rewards to a CDP before reducing its debt and coll.

    Note that if _amount is very large, this function can run out of gas. This can be easily avoided by splitting the total _amount
    in appropriate chunks and calling the function multiple times.

    All CDPs that are redeemed from -- with the likely exception of the last one -- will end up with no debt left, therefore they will be closed
    If the last CDP does have some remaining debt, the reinsertion could be anywhere in the
    list, therefore it requires a hint. A frontend should use getRedemptionHints() to calculate what the ICR of this CDP will be
    after redemption, and pass a hint for its position in the sortedCDPs list along with the ICR value that the hint was found for.

    If another transaction modifies the list between calling getRedemptionHints() and passing the hints to redeemCollateral(), it
    is very likely that the last (partially) redeemed CDP would end up with a different ICR than what the hint is for. In this case the
    redemption will stop after the last completely redeemed CDP and the sender will keep the remaining CLV amount, which they can attempt
    to redeem later.
     */
    function redeemCollateral(
        uint _CLVamount,
        address _firstRedemptionHint,
        address _partialRedemptionHint,
        uint _partialRedemptionHintICR
    )
    external
    {
        address redeemer = _msgSender();
        uint activeDebt = activePool.getCLVDebt();
        uint defaultedDebt = defaultPool.getCLVDebt();

        RedemptionTotals memory T;

        _requireCLVBalanceCoversRedemption(redeemer, _CLVamount);
        
        // Confirm redeemer's balance is less than total systemic debt
        assert(clvToken.balanceOf(redeemer) <= (activeDebt.add(defaultedDebt)));

        uint remainingCLV = _CLVamount;
        uint price = priceFeed.getPrice();
        address currentCDPuser;

        // TODO: This is to jump into the first non undercollaterallized trove, right?
        if (_isValidFirstRedemptionHint(_firstRedemptionHint, price)) {
            currentCDPuser = _firstRedemptionHint;
        } else {
            currentCDPuser = sortedCDPs.getLast();

            while (currentCDPuser != address(0) && _getCurrentICR(currentCDPuser, price) < MCR) {
                currentCDPuser = sortedCDPs.getPrev(currentCDPuser);
            }
        }

        // Loop through the CDPs starting from the one with lowest collateral ratio until _amount of CLV is exchanged for collateral
        while (currentCDPuser != address(0) && remainingCLV > 0) {
            // Save the address of the CDP preceding the current one, before potentially modifying the list
            address nextUserToCheck = sortedCDPs.getPrev(currentCDPuser);

            _applyPendingRewards(currentCDPuser);

            SingleRedemptionValues memory V = _redeemCollateralFromCDP(
                currentCDPuser,
                remainingCLV,
                price,
                _partialRedemptionHint,
                _partialRedemptionHintICR
            );

            if (V.CLVLot == 0) break; // Partial redemption hint got out-of-date, therefore we could not redeem from the last CDP

            T.totalCLVToRedeem  = T.totalCLVToRedeem.add(V.CLVLot);
            T.totalETHDrawn = T.totalETHDrawn.add(V.ETHLot);
            
            remainingCLV = remainingCLV.sub(V.CLVLot);
            currentCDPuser = nextUserToCheck;
        }

        // Decay the baseRate and increase it from the redemption
        _updateBaseRateFromRedemption(T.totalETHDrawn, price);
        _updateLastFeeOpTime();

        // Calculate the ETH fee and send it to GT staking contract
        T.ETHFee = _getRedemptionFee(T.totalETHDrawn, baseRate);
    
        // Move ETHFee from ActivePool -> CDPManager -> Staking contract
        activePool.sendETH(address(this), T.ETHFee);
        gtStaking.addETHFee.value(T.ETHFee)();

        T.ETHToSendToRedeemer = T.totalETHDrawn.sub(T.ETHFee);

        // Burn the total CLV redeemed from troves, and send the remaining drawn ETH to _msgSender()
        poolManager.redeemCollateral(_msgSender(), T.totalCLVToRedeem, T.ETHToSendToRedeemer);

        emit Redemption(_CLVamount, T.totalCLVToRedeem, T.totalETHDrawn, T.ETHFee);
    }

    // --- Helper functions ---

    function getCurrentICR(address _user, uint _price) external view returns (uint) {
        return _getCurrentICR(_user, _price);
    }

    // Return the current collateral ratio (ICR) of a given CDP. Takes pending coll/debt rewards into account.
    function _getCurrentICR(address _user, uint _price) internal view returns (uint) {
        uint pendingETHReward = _computePendingETHReward(_user);
        uint pendingCLVDebtReward = _computePendingCLVDebtReward(_user);
        
        uint currentETH = CDPs[_user].coll.add(pendingETHReward);
        uint currentCLVDebt = CDPs[_user].debt.add(pendingCLVDebtReward);

        uint ICR = Math._computeCR(currentETH, currentCLVDebt, _price);
        return ICR;
    }

    function applyPendingRewards(address _user) external {
        _requireCallerIsBorrowerOperations();
        return _applyPendingRewards(_user);
    }

    // Add the user's coll and debt rewards earned from liquidations, to their CDP
    function _applyPendingRewards(address _user) internal {
        if (_hasPendingRewards(_user)) {
            _requireCDPisActive(_user);

            // Compute pending rewards
            uint pendingETHReward = _computePendingETHReward(_user);
            uint pendingCLVDebtReward = _computePendingCLVDebtReward(_user);

            // Apply pending rewards to trove's state
            CDPs[_user].coll = CDPs[_user].coll.add(pendingETHReward);
            CDPs[_user].debt = CDPs[_user].debt.add(pendingCLVDebtReward);

            _updateCDPRewardSnapshots(_user);

            // Tell PM to transfer from DefaultPool to ActivePool
            poolManager.movePendingTroveRewardsToActivePool(pendingCLVDebtReward, pendingETHReward);

            emit CDPUpdated(_user, CDPs[_user].debt, CDPs[_user].coll, CDPs[_user].stake, CDPManagerOperation.applyPendingRewards);
        }
    }

    // Update user's snapshots of L_ETH and L_CLVDebt to reflect the current values
    function updateCDPRewardSnapshots(address _user) external {
        _requireCallerIsBorrowerOperations();
       return _updateCDPRewardSnapshots(_user);
    }

    function _updateCDPRewardSnapshots(address _user) internal {
        rewardSnapshots[_user].ETH = L_ETH; 
        rewardSnapshots[_user].CLVDebt = L_CLVDebt;
    }
    
    function getPendingETHReward(address _user) external view returns (uint) {
        return _computePendingETHReward(_user);
    }

    // Get the user's pending accumulated ETH reward, earned by its stake
    function _computePendingETHReward(address _user) internal view returns (uint) {
        uint snapshotETH = rewardSnapshots[_user].ETH;
        uint rewardPerUnitStaked = L_ETH.sub(snapshotETH);
        
        if ( rewardPerUnitStaked == 0 ) { return 0; }
       
        uint stake = CDPs[_user].stake;
        
        uint pendingETHReward = stake.mul(rewardPerUnitStaked).div(1e18);

        return pendingETHReward;
    }

    function getPendingCLVDebtReward(address _user) external view returns (uint) {
        return _computePendingCLVDebtReward(_user);
    }

     // Get the user's pending accumulated CLV reward, earned by its stake
    function _computePendingCLVDebtReward(address _user) internal view returns (uint) {
        uint snapshotCLVDebt = rewardSnapshots[_user].CLVDebt;  
        uint rewardPerUnitStaked = L_CLVDebt.sub(snapshotCLVDebt); 
       
        if ( rewardPerUnitStaked == 0 ) { return 0; }
       
        uint stake =  CDPs[_user].stake;
      
        uint pendingCLVDebtReward = stake.mul(rewardPerUnitStaked).div(1e18);
     
        return pendingCLVDebtReward;
    }

    function hasPendingRewards(address _user) public view returns (bool) {
        require(uint(CDPs[_user].status) == 1, "CDPManager: User does not have an active trove");
        return _hasPendingRewards(_user);
    }
    
    function _hasPendingRewards(address _user) internal view returns (bool) {
        /* A CDP has pending rewards if its snapshot is less than the current rewards per-unit-staked sum:
        this indicates that rewards have occured since the snapshot was made, and the user therefore has
        pending rewards */
        return (rewardSnapshots[_user].ETH < L_ETH);
    }

     // Returns the CDPs entire debt and coll, including distribution pending rewards.
    function _getEntireDebtAndColl(address _user) 
    internal view
    returns (uint debt, uint coll, uint pendingCLVDebtReward, uint pendingETHReward)
    {
        debt = CDPs[_user].debt;
        coll = CDPs[_user].coll;

        pendingCLVDebtReward = _computePendingCLVDebtReward(_user);
        pendingETHReward = _computePendingETHReward(_user);

        debt = debt.add(pendingCLVDebtReward);
        coll = coll.add(pendingETHReward);
    }

    function removeStake(address _user) external {
        _requireCallerIsBorrowerOperations();
        return _removeStake(_user);
    }

    // Remove use's stake from the totalStakes sum, and set their stake to 0
    function _removeStake(address _user) internal {
        uint stake = CDPs[_user].stake;
        totalStakes = totalStakes.sub(stake);
        CDPs[_user].stake = 0;
    }

    function updateStakeAndTotalStakes(address _user) external returns (uint) {
        _requireCallerIsBorrowerOperations();
        return _updateStakeAndTotalStakes(_user);
    }

    // Update user's stake based on their latest collateral value
    function _updateStakeAndTotalStakes(address _user) internal returns (uint) {
        uint newStake = _computeNewStake(CDPs[_user].coll); 
        uint oldStake = CDPs[_user].stake;
        CDPs[_user].stake = newStake;
        totalStakes = totalStakes.sub(oldStake).add(newStake);

        return newStake;
    }

    /* Calculate a new stake based on the snapshots of the totalStakes and totalCollateral
    taken at the last liquidation */
    function _computeNewStake(uint _coll) internal view returns (uint) {
        uint stake;
        if (totalCollateralSnapshot == 0) {
            stake = _coll;
        } else {
            /* The following condition holds true for 2 reasons:
             * Because don’t allow to close or liquidate the last trove.
             * Because when we close or liquidate a trove, we redistribute the pending rewards,
             * so if all troves were closed/liquidated, rewards would’ve been emptied
             * and totalCollateralSnapshot would be zero too.
             */
            assert(totalStakesSnapshot > 0);
            stake = _coll.mul(totalStakesSnapshot).div(totalCollateralSnapshot);
        }
        return stake;
    }

    function _redistributeDebtAndColl(uint _debt, uint _coll) internal {
        if (_debt == 0) { return; }
        
        if (totalStakes > 0) {
            /* Add distributed coll and debt rewards-per-unit-staked to the running totals.
            Division uses error correction. */
            uint ETHNumerator = _coll.mul(1e18).add(lastETHError_Redistribution);
            uint CLVDebtNumerator = _debt.mul(1e18).add(lastCLVDebtError_Redistribution);

            uint ETHRewardPerUnitStaked = ETHNumerator.div(totalStakes);
            uint CLVDebtRewardPerUnitStaked = CLVDebtNumerator.div(totalStakes);

            lastETHError_Redistribution = ETHNumerator.sub(ETHRewardPerUnitStaked.mul(totalStakes));
            lastCLVDebtError_Redistribution = CLVDebtNumerator.sub(CLVDebtRewardPerUnitStaked.mul(totalStakes));

            L_ETH = L_ETH.add(ETHRewardPerUnitStaked);
            L_CLVDebt = L_CLVDebt.add(CLVDebtRewardPerUnitStaked);
        }
        // Transfer coll and debt from ActivePool to DefaultPool
        poolManager.liquidate(_debt, _coll);
    }

    function closeCDP(address _user) external {
        _requireCallerIsBorrowerOperations();
        return _closeCDP(_user);
    }

    function _closeCDP(address _user) internal {
        uint CDPOwnersArrayLength = CDPOwners.length;
        _requireMoreThanOneTroveInSystem(CDPOwnersArrayLength);
        
        CDPs[_user].status = Status.closed;
        CDPs[_user].coll = 0;
        CDPs[_user].debt = 0;
        
        rewardSnapshots[_user].ETH = 0;
        rewardSnapshots[_user].CLVDebt = 0;
 
        _removeCDPOwner(_user, CDPOwnersArrayLength);
        sortedCDPs.remove(_user);
    }

    // Updates snapshots of system stakes and system collateral, excluding a given collateral remainder from the calculation
    function _updateSystemSnapshots_excludeCollRemainder(uint _collRemainder) internal {
        totalStakesSnapshot = totalStakes;

        uint activeColl = activePool.getETH();
        uint liquidatedColl = defaultPool.getETH();
        totalCollateralSnapshot = activeColl.sub(_collRemainder).add(liquidatedColl);
    }
  
    // Push the owner's address to the CDP owners list, and record the corresponding array index on the CDP struct
    function addCDPOwnerToArray(address _user) external returns (uint index) {
        _requireCallerIsBorrowerOperations();
        return _addCDPOwnerToArray(_user);
    }

    function _addCDPOwnerToArray(address _user) internal returns (uint128 index) {
        require(CDPOwners.length < 2**128 - 1, "CDPManager: CDPOwners array has maximum size of 2^128 - 1");
        
        // Push the user to the array, and convert the returned length to index of the new element, as a uint128
        index = uint128(CDPOwners.push(_user).sub(1));
        CDPs[_user].arrayIndex = index;

        return index;
    }

    /* Remove a CDP owner from the CDPOwners array, not preserving order. Removing owner 'B' does the following:
    [A B C D E] => [A E C D], and updates E's CDP struct to point to its new array index. */
    function _removeCDPOwner(address _user, uint CDPOwnersArrayLength) internal {
        require(CDPs[_user].status == Status.closed, "CDPManager: CDP is still active");

        uint128 index = CDPs[_user].arrayIndex;
        uint length = CDPOwnersArrayLength;
        uint idxLast = length.sub(1);

        assert(index <= idxLast);

        address addressToMove = CDPOwners[idxLast];
       
        CDPOwners[index] = addressToMove;
        CDPs[addressToMove].arrayIndex = index;
        CDPOwners.length--;
    }
  
    // --- Recovery Mode and TCR functions ---

    function checkRecoveryMode() external view returns (bool) {
        return _checkRecoveryMode();
    }

    /* Check whether or not the system *would be* in Recovery Mode, 
    given an ETH:USD price, and total system coll and debt. */
    function _checkPotentialRecoveryMode(uint _entireSystemColl, uint _entireSystemDebt, uint _price)
    internal
    pure returns (bool)
    {
        uint TCR = Math._computeCR(_entireSystemColl, _entireSystemDebt, _price);
        if (TCR < CCR) {
            return true;
        } else {
            return false;
        }
    }

    function getTCR() external view returns (uint TCR) {
        uint price = priceFeed.getPrice();
        return _getTCR(price);
    }

    function _checkRecoveryMode() internal view returns (bool) {
        uint price = priceFeed.getPrice();
        uint TCR = _getTCR(price);
        
        if (TCR < CCR) {
            return true;
        } else {
            return false;
        }
    }
    
    function _getTCR(uint _price) internal view returns (uint TCR) {
        uint entireSystemColl = _getEntireSystemColl();
        uint entireSystemDebt = _getEntireSystemDebt();

        TCR = Math._computeCR(entireSystemColl, entireSystemDebt, _price);

        return TCR;
    }

    function getEntireSystemColl() external view returns (uint entireSystemColl) {
        return _getEntireSystemColl();
    }

    function _getEntireSystemColl() internal view returns (uint entireSystemColl) {
        uint activeColl = activePool.getETH();
        uint liquidatedColl = defaultPool.getETH();

        return activeColl.add(liquidatedColl);
    }

    function getEntireSystemDebt() external view returns (uint entireSystemDebt) {
        return _getEntireSystemDebt();
    }

    function _getEntireSystemDebt() internal view returns (uint entireSystemDebt) {
        uint activeDebt = activePool.getCLVDebt();
        uint closedDebt = defaultPool.getCLVDebt();

        return activeDebt.add(closedDebt);
    }

    // --- Fee functions ---

    function _updateBaseRateFromRedemption(uint _ETHDrawn,  uint _price) internal returns (uint) {
        uint decayedBaseRate = _calcDecayedBaseRate();
       
        uint activeDebt = activePool.getCLVDebt();
        uint closedDebt = defaultPool.getCLVDebt();
        uint totalCLVSupply = activeDebt.add(closedDebt);

        /* Convert the drawn ETH back to CLV at face value rate (1 CLV:1 USD), in order to get
        the fraction of total supply that was redeemed at face value. */
        uint redeemedCLVFraction = _ETHDrawn.mul(_price).div(totalCLVSupply);

        // update the baseRate state variable
        baseRate = decayedBaseRate.add(redeemedCLVFraction);
        return baseRate;
   }

    function _getRedemptionFee(uint _ETHDrawn, uint _decayedBaseRate) internal view returns (uint) {
       return baseRate.mul(_ETHDrawn).div(1e18);
    }

    function getBorrowingFee(uint _CLVDebt) external view returns (uint) {
        _requireCallerIsBorrowerOperations();
        return _getBorrowingFee(_CLVDebt);
    }

    function _getBorrowingFee(uint _CLVDebt) internal view returns (uint) {
        return _CLVDebt.mul(baseRate).div(1e18);
    }

    function decayBaseRate() external returns (uint) {
        _decayBaseRate();
    }

    // Updates the baseRate state variable based on time elapsed since the last operation
    function _decayBaseRate() internal returns (uint) {
        baseRate = _calcDecayedBaseRate();
        _updateLastFeeOpTime();
        return baseRate;
    }

     // Only update the last fee operation time if time passed >= decay interval. This prevents base rate griefing.
    function _updateLastFeeOpTime() internal {
        uint timePassed = block.timestamp.sub(lastFeeOperationTime);

        if (timePassed >= SECONDS_IN_ONE_HOUR) {
            lastFeeOperationTime = block.timestamp;
        }
    }

    function _calcDecayedBaseRate() internal view returns (uint) {
        uint hoursPassed = _hoursPassedSinceLastFeeOp();
        uint decayFactor = Math._decPow(HOURLY_DECAY_FACTOR, hoursPassed);
    
        return baseRate.mul(decayFactor).div(1e18);
    }

    function _hoursPassedSinceLastFeeOp() internal view returns (uint) {
        return (block.timestamp.sub(lastFeeOperationTime)).div(SECONDS_IN_ONE_HOUR);
    }

    // --- 'require' wrapper functions ---

    function _requireCallerIsBorrowerOperations() internal view {
        require(_msgSender() == borrowerOperationsAddress, "CDPManager: Caller is not the BorrowerOperations contract");
    }

    function _requireCDPisActive(address _user) internal view {
        require(CDPs[_user].status == Status.active, "CDPManager: Trove does not exist or is closed");
    }

    function _requireCLVBalanceCoversRedemption(address _user, uint _amount) internal view {
        require(clvToken.balanceOf(_user) >= _amount, "CDPManager: Requested redemption amount must be >= user's CLV token balance");
    }

    function _requireETHSentSuccessfully(bool _success) internal pure {
        require(_success, "CDPManager: Failed to send ETH to msg.sender");
    }

    function _requireMoreThanOneTroveInSystem(uint CDPOwnersArrayLength) internal view {
        require (CDPOwnersArrayLength > 1 && sortedCDPs.getSize() > 1, "CDPManager: Only one trove in the system");
    }

    // --- Trove property getters ---

    function getCDPStatus(address _user) external view returns (uint) {
        return uint(CDPs[_user].status);
    }

    function getCDPStake(address _user) external view returns (uint) {
        return CDPs[_user].stake;
    }

    function getCDPDebt(address _user) external view returns (uint) {
        return CDPs[_user].debt;
    }

    function getCDPColl(address _user) external view returns (uint) {
        return CDPs[_user].coll;
    }

    // --- Trove property setters ---

    function setCDPStatus(address _user, uint _num) external {
        _requireCallerIsBorrowerOperations();
        CDPs[_user].status = Status(_num);
    }

    function increaseCDPColl(address _user, uint _collIncrease) external returns (uint) {
        _requireCallerIsBorrowerOperations();
        uint newColl = CDPs[_user].coll.add(_collIncrease);
        CDPs[_user].coll = newColl;
        return newColl;
    }

    function decreaseCDPColl(address _user, uint _collDecrease) external returns (uint) {
        _requireCallerIsBorrowerOperations();
        uint newColl = CDPs[_user].coll.sub(_collDecrease);
        CDPs[_user].coll = newColl;
        return newColl;
    }

    function increaseCDPDebt(address _user, uint _debtIncrease) external returns (uint) {
        _requireCallerIsBorrowerOperations();
        uint newDebt = CDPs[_user].debt.add(_debtIncrease);
        CDPs[_user].debt = newDebt;
        return newDebt;
    }

    function decreaseCDPDebt(address _user, uint _debtDecrease) external returns (uint) {
        _requireCallerIsBorrowerOperations();
        uint newDebt = CDPs[_user].debt.sub(_debtDecrease);
        CDPs[_user].debt = newDebt;
        return newDebt;
    }
}<|MERGE_RESOLUTION|>--- conflicted
+++ resolved
@@ -8,7 +8,7 @@
 import "./Interfaces/ISortedCDPs.sol";
 import "./Interfaces/IPoolManager.sol";
 import "./Interfaces/IPriceFeed.sol";
-import "./Interfaces/IGTStaking.sol";
+import "./Interfaces/ILQTYStaking.sol";
 import "./Dependencies/LiquityBase.sol";
 import "./Dependencies/Ownable.sol";
 import "./Dependencies/console.sol";
@@ -31,8 +31,8 @@
 
     IStabilityPool public stabilityPool;
 
-    IGTStaking public gtStaking;
-    address public gtStakingAddress;
+    ILQTYStaking public lqtyStaking;
+    address public lqtyStakingAddress;
 
     // A doubly linked list of CDPs, sorted by their sorted by their collateral ratios
     ISortedCDPs public sortedCDPs;
@@ -45,7 +45,7 @@
     uint public baseRate;
 
     /* Records the timestamp of the last fee operation. To avoid base-rate griefing, it is only updated by 
-    fees that occur more than one hour after the last recorded value.  */
+    * fees that occur more than one hour after the last recorded value.  */
     uint public lastFeeOperationTime;  
 
     enum Status { nonExistent, active, closed }
@@ -70,11 +70,12 @@
     uint public totalCollateralSnapshot;
 
     /* L_ETH and L_CLVDebt track the sums of accumulated liquidation rewards per unit staked. During it's lifetime, each stake earns:
-
-    An ETH gain of ( stake * [L_ETH - L_ETH(0)] )
-    A CLVDebt gain  of ( stake * [L_CLVDebt - L_CLVDebt(0)] )
-
-    Where L_ETH(0) and L_CLVDebt(0) are snapshots of L_ETH and L_CLVDebt for the active CDP taken at the instant the stake was made */
+    *
+    * An ETH gain of ( stake * [L_ETH - L_ETH(0)] )
+    * A CLVDebt gain  of ( stake * [L_CLVDebt - L_CLVDebt(0)] )
+    * 
+    * Where L_ETH(0) and L_CLVDebt(0) are snapshots of L_ETH and L_CLVDebt for the active CDP taken at the instant the stake was made 
+    */
     uint public L_ETH;
     uint public L_CLVDebt;
 
@@ -182,15 +183,9 @@
     event PriceFeedAddressChanged(address  _newPriceFeedAddress);
     event CLVTokenAddressChanged(address _newCLVTokenAddress);
     event SortedCDPsAddressChanged(address _sortedCDPsAddress);
-<<<<<<< HEAD
-    event GTStakingAddressChanged(address _gtStakingAddress);
-    event Liquidation(uint _liquidatedDebt, uint _liquidatedColl, uint _gasCompensation);
+    event LQTYStakingAddressChanged(address _lqtyStakingAddress);
+    event Liquidation(uint _liquidatedDebt, uint _liquidatedColl, uint _collGasCompensation, uint _CLVGasCompensation);
     event Redemption(uint _attemptedCLVAmount, uint _actualCLVAmount, uint _ETHSent, uint _ETHFee);
-=======
-    event SizeListAddressChanged(uint _sizeRange, address _sizeListAddress);
-    event Liquidation(uint _liquidatedDebt, uint _liquidatedColl, uint _collGasCompensation, uint _CLVGasCompensation);
-    event Redemption(uint _attemptedCLVAmount, uint _actualCLVAmount, uint _ETHSent);
->>>>>>> 6b920c43
 
     enum CDPManagerOperation {
         applyPendingRewards,
@@ -215,7 +210,7 @@
         address _priceFeedAddress,
         address _clvTokenAddress,
         address _sortedCDPsAddress,
-        address _gtStakingAddress
+        address _lqtyStakingAddress
     )
         external
         onlyOwner
@@ -225,17 +220,11 @@
         activePool = IPool(_activePoolAddress);
         defaultPool = IPool(_defaultPoolAddress);
         stabilityPool = IStabilityPool(_stabilityPoolAddress);
-<<<<<<< HEAD
-        priceFeedAddress = _priceFeedAddress;
         priceFeed = IPriceFeed(_priceFeedAddress);
-        clvTokenAddress = _clvTokenAddress;
-=======
-        priceFeed = IPriceFeed(_priceFeedAddress);
->>>>>>> 6b920c43
         clvToken = ICLVToken(_clvTokenAddress);
         sortedCDPs = ISortedCDPs(_sortedCDPsAddress);
-        gtStakingAddress = _gtStakingAddress;
-        gtStaking = IGTStaking(_gtStakingAddress);
+        lqtyStakingAddress = _lqtyStakingAddress;
+        lqtyStaking = ILQTYStaking(_lqtyStakingAddress);
 
         emit BorrowerOperationsAddressChanged(_borrowerOperationsAddress);
         emit PoolManagerAddressChanged(_poolManagerAddress);
@@ -245,7 +234,7 @@
         emit PriceFeedAddressChanged(_priceFeedAddress);
         emit CLVTokenAddressChanged(_clvTokenAddress);
         emit SortedCDPsAddressChanged(_sortedCDPsAddress);
-        emit GTStakingAddressChanged(_gtStakingAddress);
+        emit LQTYStakingAddressChanged(_lqtyStakingAddress);
 
         _renounceOwnership();
     }
@@ -822,6 +811,7 @@
 
         RedemptionTotals memory T;
 
+        _requireAmountGreaterThanZero(_CLVamount);
         _requireCLVBalanceCoversRedemption(redeemer, _CLVamount);
         
         // Confirm redeemer's balance is less than total systemic debt
@@ -866,20 +856,19 @@
             currentCDPuser = nextUserToCheck;
         }
 
-        // Decay the baseRate and increase it from the redemption
+        // Decay the baseRate due to time passed, and increase the baserate due to this redemption
         _updateBaseRateFromRedemption(T.totalETHDrawn, price);
-        _updateLastFeeOpTime();
-
+        
         // Calculate the ETH fee and send it to GT staking contract
-        T.ETHFee = _getRedemptionFee(T.totalETHDrawn, baseRate);
-    
-        // Move ETHFee from ActivePool -> CDPManager -> Staking contract
-        activePool.sendETH(address(this), T.ETHFee);
-        gtStaking.addETHFee.value(T.ETHFee)();
+        T.ETHFee = _getRedemptionFee(T.totalETHDrawn);
+
+        // Move ETHFee -> LQTYStaking contract
+        activePool.sendETH(lqtyStakingAddress, T.ETHFee);
+        lqtyStaking.increaseF_ETH(T.ETHFee);
 
         T.ETHToSendToRedeemer = T.totalETHDrawn.sub(T.ETHFee);
 
-        // Burn the total CLV redeemed from troves, and send the remaining drawn ETH to _msgSender()
+        // Burn the total CLV that is cancelled with debt, and send the redeemed ETH to _msgSender()
         poolManager.redeemCollateral(_msgSender(), T.totalCLVToRedeem, T.ETHToSendToRedeemer);
 
         emit Redemption(_CLVamount, T.totalCLVToRedeem, T.totalETHDrawn, T.ETHFee);
@@ -1202,8 +1191,13 @@
         return activeDebt.add(closedDebt);
     }
 
-    // --- Fee functions ---
-
+    // --- Redemption fee functions ---
+
+    /* This function has two impacts on the baseRate state variable:
+    * 1) decays the baseRate based on time passed since last redemption or LUSD borrowing operation.
+    * then,
+    * 2) increases the baseRate based on the amount redeemed, as a proportion of total supply
+    */
     function _updateBaseRateFromRedemption(uint _ETHDrawn,  uint _price) internal returns (uint) {
         uint decayedBaseRate = _calcDecayedBaseRate();
        
@@ -1212,39 +1206,42 @@
         uint totalCLVSupply = activeDebt.add(closedDebt);
 
         /* Convert the drawn ETH back to CLV at face value rate (1 CLV:1 USD), in order to get
-        the fraction of total supply that was redeemed at face value. */
+        * the fraction of total supply that was redeemed at face value. */
         uint redeemedCLVFraction = _ETHDrawn.mul(_price).div(totalCLVSupply);
 
         // update the baseRate state variable
         baseRate = decayedBaseRate.add(redeemedCLVFraction);
+        assert(baseRate <= 1e18 && baseRate > 0);
+
+        _updateLastFeeOpTime();
+
         return baseRate;
    }
 
-    function _getRedemptionFee(uint _ETHDrawn, uint _decayedBaseRate) internal view returns (uint) {
+    function _getRedemptionFee(uint _ETHDrawn) internal view returns (uint) {
        return baseRate.mul(_ETHDrawn).div(1e18);
     }
 
+    // --- Borrowing fee functions ---
+
     function getBorrowingFee(uint _CLVDebt) external view returns (uint) {
+        return _CLVDebt.mul(baseRate).div(1e18);
+    }
+
+    // Updates the baseRate state variable based on time elapsed since the last redemption or LUSD borrowing operation.
+    function decayBaseRateFromBorrowing() external returns (uint) {
         _requireCallerIsBorrowerOperations();
-        return _getBorrowingFee(_CLVDebt);
-    }
-
-    function _getBorrowingFee(uint _CLVDebt) internal view returns (uint) {
-        return _CLVDebt.mul(baseRate).div(1e18);
-    }
-
-    function decayBaseRate() external returns (uint) {
-        _decayBaseRate();
-    }
-
-    // Updates the baseRate state variable based on time elapsed since the last operation
-    function _decayBaseRate() internal returns (uint) {
+
         baseRate = _calcDecayedBaseRate();
+        assert(baseRate >= 0 && baseRate <= 1e18);
+        
         _updateLastFeeOpTime();
         return baseRate;
     }
 
-     // Only update the last fee operation time if time passed >= decay interval. This prevents base rate griefing.
+    // --- Internal fee functions ---
+
+    // Update the last fee operation time only if time passed >= decay interval. This prevents base rate griefing.
     function _updateLastFeeOpTime() internal {
         uint timePassed = block.timestamp.sub(lastFeeOperationTime);
 
@@ -1286,6 +1283,10 @@
         require (CDPOwnersArrayLength > 1 && sortedCDPs.getSize() > 1, "CDPManager: Only one trove in the system");
     }
 
+    function _requireAmountGreaterThanZero(uint _amount) internal pure {
+        require(_amount > 0, "CDPManager: Amount must be greater than zero");
+    }
+
     // --- Trove property getters ---
 
     function getCDPStatus(address _user) external view returns (uint) {

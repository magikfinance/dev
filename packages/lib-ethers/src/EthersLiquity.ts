--- conflicted
+++ resolved
@@ -637,18 +637,11 @@
       (deposit ?? (await this.getStabilityDeposit())).pendingCollateralGain
     );
 
-<<<<<<< HEAD
-    return this.poolManager.withdrawFromSPtoCDP(
-      await this._findHint(finalTrove, hintOptionalParams),
-      { ...overrides }
-=======
     return this.wrapSimpleTransaction(
       await this.poolManager.withdrawFromSPtoCDP(
-        address,
         await this._findHint(finalTrove, hintOptionalParams),
         { ...overrides }
       )
->>>>>>> 227fa1c9
     );
   }
 

const deploymentHelper = require("../utils/deploymentHelpers.js")
const testHelpers = require("../utils/testHelpers.js")
const BorrowerOperationsTester = artifacts.require("./BorrowerOperationsTester.sol")

const th = testHelpers.TestHelper

const dec = th.dec
const toBN = th.toBN
const mv = testHelpers.MoneyValues
const timeValues = testHelpers.TimeValues

const ZERO_ADDRESS = th.ZERO_ADDRESS
const assertRevert = th.assertRevert

contract('BorrowerOperations', async accounts => {

  const [
    owner, alice, bob, carol, dennis, whale,
    A, B, C, D, E,
    // defaulter_1, defaulter_2,
    frontEnd_1, frontEnd_2, frontEnd_3] = accounts;

  // const frontEnds = [frontEnd_1, frontEnd_2, frontEnd_3]

  let priceFeed
  let clvToken
  let sortedCDPs
  let cdpManager
  let activePool
  let stabilityPool
  let defaultPool
  let borrowerOperations

  let contracts

  let CLV_GAS_COMPENSATION

  before(async () => {

  })

  beforeEach(async () => {
    contracts = await deploymentHelper.deployLiquityCore()
    contracts.borrowerOperations = await BorrowerOperationsTester.new()
    contracts = await deploymentHelper.deployCLVToken(contracts)
    const GTContracts = await deploymentHelper.deployGTContracts()

    priceFeed = contracts.priceFeed
    clvToken = contracts.clvToken
    sortedCDPs = contracts.sortedCDPs
    cdpManager = contracts.cdpManager
    activePool = contracts.activePool
    stabilityPool = contracts.stabilityPool
    defaultPool = contracts.defaultPool
    borrowerOperations = contracts.borrowerOperations
    hintHelpers = contracts.hintHelpers

    lqtyStaking = GTContracts.lqtyStaking
    growthToken = GTContracts.growthToken
    communityIssuance = GTContracts.communityIssuance
    lockupContractFactory = GTContracts.lockupContractFactory

    await deploymentHelper.connectGTContracts(GTContracts)
    await deploymentHelper.connectCoreContracts(contracts, GTContracts)
    await deploymentHelper.connectGTContractsToCore(GTContracts, contracts)

    CLV_GAS_COMPENSATION = await borrowerOperations.CLV_GAS_COMPENSATION()
  })

  it("addColl(): Increases the activePool ETH and raw ether balance by correct amount", async () => {

    await borrowerOperations.openLoan(0, alice, { from: alice, value: dec(1, 'ether') })

    const activePool_ETH_Before = await activePool.getETH()
    const activePool_RawEther_Before = await web3.eth.getBalance(activePool.address)
    assert.equal(activePool_ETH_Before, dec(1, 'ether'))
    assert.equal(activePool_RawEther_Before, dec(1, 'ether'))

    await borrowerOperations.addColl(alice, { from: alice, value: dec(1, 'ether') })

    const activePool_ETH_After = await activePool.getETH()
    const activePool_RawEther_After = await web3.eth.getBalance(activePool.address)
    assert.equal(activePool_ETH_After, dec(2, 'ether'))
    assert.equal(activePool_RawEther_After, dec(2, 'ether'))
  })

  it("addColl(), active CDP: adds the correct collateral amount to the CDP", async () => {
    // alice creates a CDP and adds first collateral
    await borrowerOperations.openLoan(0, alice, { from: alice, value: dec(1, 'ether') })

    const alice_CDP_Before = await cdpManager.CDPs(alice)
    coll_Before = alice_CDP_Before[1]
    const status_Before = alice_CDP_Before[3]

    // check coll and status before
    assert.equal(coll_Before, dec(1, 'ether'))
    assert.equal(status_Before, 1)

    // Alice adds second collateral
    await borrowerOperations.addColl(alice, { from: alice, value: dec(1, 'ether') })

    const alice_CDP_After = await cdpManager.CDPs(alice)
    const coll_After = alice_CDP_After[1]
    const status_After = alice_CDP_After[3]

    // check coll increases by correct amount,and status remains active
    assert.equal(coll_After, dec(2, 'ether'))
    assert.equal(status_After, 1)
  })

  it("addColl(), active CDP: CDP is in sortedList before and after", async () => {
    // alice creates a CDP and adds first collateral
    await borrowerOperations.openLoan(0, alice, { from: alice, value: dec(1, 'ether') })

    // check Alice is in list before
    const aliceCDPInList_Before = await sortedCDPs.contains(alice)
    const listIsEmpty_Before = await sortedCDPs.isEmpty()
    assert.equal(aliceCDPInList_Before, true)
    assert.equal(listIsEmpty_Before, false)

    await borrowerOperations.addColl(alice, { from: alice, value: dec(1, 'ether') })

    // check Alice is still in list after
    const aliceCDPInList_After = await sortedCDPs.contains(alice)
    const listIsEmpty_After = await sortedCDPs.isEmpty()
    assert.equal(aliceCDPInList_After, true)
    assert.equal(listIsEmpty_After, false)
  })

  it("addColl(), active CDP: updates the stake and updates the total stakes", async () => {
    //  Alice creates initial CDP with 1 ether
    await borrowerOperations.openLoan(0, alice, { from: alice, value: dec(1, 'ether') })

    const alice_CDP_Before = await cdpManager.CDPs(alice)
    const alice_Stake_Before = alice_CDP_Before[2].toString()
    const totalStakes_Before = (await cdpManager.totalStakes()).toString()

    assert.equal(alice_Stake_Before, '1000000000000000000')
    assert.equal(totalStakes_Before, '1000000000000000000')

    // Alice tops up CDP collateral with 2 ether
    await borrowerOperations.addColl(alice, { from: alice, value: dec(2, 'ether') })

    // Check stake and total stakes get updated
    const alice_CDP_After = await cdpManager.CDPs(alice)
    const alice_Stake_After = alice_CDP_After[2].toString()
    const totalStakes_After = (await cdpManager.totalStakes()).toString()

    assert.equal(alice_Stake_After, '3000000000000000000')
    assert.equal(totalStakes_After, '3000000000000000000')
  })

  it("addColl(), active CDP: applies pending rewards and updates user's L_ETH, L_CLVDebt snapshots", async () => {
    // --- SETUP ---
    // Alice adds 15 ether, Bob adds 5 ether, Carol adds 1 ether.  Withdraw 90/90/170 CLV (+ 10 CLV for gas compensation)
    const CLVwithdrawal_A = toBN(dec(90, 18))
    const CLVwithdrawal_B = toBN(dec(90, 18))
    const CLVwithdrawal_C = toBN(dec(170, 18))

    await borrowerOperations.openLoan(CLVwithdrawal_A, alice, { from: alice, value: dec(15, 'ether') })
    await borrowerOperations.openLoan(CLVwithdrawal_B, bob, { from: bob, value: dec(5, 'ether') })
    await borrowerOperations.openLoan(CLVwithdrawal_C, carol, { from: carol, value: dec(1, 'ether') })

    // --- TEST ---

    // price drops to 1ETH:100CLV, reducing Carol's ICR below MCR
    await priceFeed.setPrice('100000000000000000000');

    // Close Carol's CDP, liquidating her 1 ether and 180CLV.
    const tx = await cdpManager.liquidate(carol, { from: owner });
    const liquidatedDebt_C = th.getEmittedLiquidatedDebt(tx)
    const liquidatedColl_C = th.getEmittedLiquidatedColl(tx)

    assert.isFalse(await sortedCDPs.contains(carol))

    const L_ETH = await cdpManager.L_ETH()
    const L_CLVDebt = await cdpManager.L_CLVDebt()

    // check Alice and Bob's reward snapshots are zero before they alter their CDPs
    const alice_rewardSnapshot_Before = await cdpManager.rewardSnapshots(alice)
    const alice_ETHrewardSnapshot_Before = alice_rewardSnapshot_Before[0]
    const alice_CLVDebtRewardSnapshot_Before = alice_rewardSnapshot_Before[1]

    const bob_rewardSnapshot_Before = await cdpManager.rewardSnapshots(bob)
    const bob_ETHrewardSnapshot_Before = bob_rewardSnapshot_Before[0]
    const bob_CLVDebtRewardSnapshot_Before = bob_rewardSnapshot_Before[1]

    assert.equal(alice_ETHrewardSnapshot_Before, 0)
    assert.equal(alice_CLVDebtRewardSnapshot_Before, 0)
    assert.equal(bob_ETHrewardSnapshot_Before, 0)
    assert.equal(bob_CLVDebtRewardSnapshot_Before, 0)

    // Alice and Bob top up their CDPs
    await borrowerOperations.addColl(alice, { from: alice, value: dec(5, 'ether') })
    await borrowerOperations.addColl(bob, { from: bob, value: dec(1, 'ether') })

    /* Check that both alice and Bob have had pending rewards applied in addition to their top-ups. 
    
    When Carol defaulted, her liquidated debt and coll was distributed to A and B in proportion to their 
    collateral shares.  
    */
    const expectedCollReward_A = liquidatedColl_C.mul(toBN(dec(15, 'ether'))).div(toBN(dec(20, 'ether')))
    const expectedDebtReward_A = liquidatedDebt_C.mul(toBN(dec(15, 'ether'))).div(toBN(dec(20, 'ether')))
    const expectedCollReward_B = liquidatedColl_C.mul(toBN(dec(5, 'ether'))).div(toBN(dec(20, 'ether')))
    const expectedDebtReward_B = liquidatedDebt_C.mul(toBN(dec(5, 'ether'))).div(toBN(dec(20, 'ether')))

    const alice_CDP_After = await cdpManager.CDPs(alice)
    const alice_CLVDebt_After = alice_CDP_After[0]
    const alice_Coll_After = alice_CDP_After[1]

    const bob_CDP_After = await cdpManager.CDPs(bob)
    const bob_CLVDebt_After = bob_CDP_After[0]
    const bob_Coll_After = bob_CDP_After[1]

    // Expect Alice coll = 15 + 5  + reward
    // Expect Bob coll = 5 + 1 + reward
    assert.isAtMost(th.getDifference(alice_Coll_After, toBN(dec(20, 'ether')).add(expectedCollReward_A)), 100)
    assert.isAtMost(th.getDifference(alice_CLVDebt_After, CLVwithdrawal_A.add(expectedDebtReward_A).add(toBN(dec(10, 18)))), 100)

    assert.isAtMost(th.getDifference(bob_Coll_After, toBN(dec(6, 'ether')).add(expectedCollReward_B)), 100)
    assert.isAtMost(th.getDifference(bob_CLVDebt_After, CLVwithdrawal_B.add(expectedDebtReward_B).add(toBN(dec(10, 18)))), 100)

    /* After top up, both Alice and Bob's snapshots of the rewards-per-unit-staked metrics should be updated
    to the latest values of L_ETH and L_CLVDebt */
    const alice_rewardSnapshot_After = await cdpManager.rewardSnapshots(alice)
    const alice_ETHrewardSnapshot_After = alice_rewardSnapshot_After[0]
    const alice_CLVDebtRewardSnapshot_After = alice_rewardSnapshot_After[1]

    const bob_rewardSnapshot_After = await cdpManager.rewardSnapshots(bob)
    const bob_ETHrewardSnapshot_After = bob_rewardSnapshot_After[0]
    const bob_CLVDebtRewardSnapshot_After = bob_rewardSnapshot_After[1]

    assert.isAtMost(th.getDifference(alice_ETHrewardSnapshot_After, L_ETH), 100)
    assert.isAtMost(th.getDifference(alice_CLVDebtRewardSnapshot_After, L_CLVDebt), 100)
    assert.isAtMost(th.getDifference(bob_ETHrewardSnapshot_After, L_ETH), 100)
    assert.isAtMost(th.getDifference(bob_CLVDebtRewardSnapshot_After, L_CLVDebt), 100)
  })

  // it("addColl(), active CDP: adds the right corrected stake after liquidations have occured", async () => {
  //  // TODO - check stake updates for addColl/withdrawColl/adustLoan ---

  //   // --- SETUP ---
  //   // A,B,C add 15/5/5 ETH, withdraw 100/100/900 CLV
  //   await borrowerOperations.openLoan(dec(100, 18), alice, { from: alice, value: dec(15, 'ether') })
  //   await borrowerOperations.openLoan(dec(100, 18), bob, { from: bob, value: dec(4, 'ether') })
  //   await borrowerOperations.openLoan(dec(900, 18), carol, { from: carol, value: dec(5, 'ether') })

  //   await borrowerOperations.openLoan(0, dennis, { from: dennis, value: dec(1, 'ether') })
  //   // --- TEST ---

  //   // price drops to 1ETH:100CLV, reducing Carol's ICR below MCR
  //   await priceFeed.setPrice('100000000000000000000');

  //   // close Carol's CDP, liquidating her 5 ether and 900CLV.
  //   await cdpManager.liquidate(carol, { from: owner });

  //   // dennis tops up his loan by 1 ETH
  //   await borrowerOperations.addColl(dennis, { from: dennis, value: dec(1, 'ether') })

  //   /* Check that Dennis's recorded stake is the right corrected stake, less than his collateral. A corrected 
  //   stake is given by the formula: 

  //   s = totalStakesSnapshot / totalCollateralSnapshot 

  //   where snapshots are the values immediately after the last liquidation.  After Carol's liquidation, 
  //   the ETH from her CDP has now become the totalPendingETHReward. So:

  //   totalStakes = (alice_Stake + bob_Stake + dennis_orig_stake ) = (15 + 4 + 1) =  20 ETH.
  //   totalCollateral = (alice_Collateral + bob_Collateral + dennis_orig_coll + totalPendingETHReward) = (15 + 4 + 1 + 5)  = 25 ETH.

  //   Therefore, as Dennis adds 1 ether collateral, his corrected stake should be:  s = 2 * (20 / 25 ) = 1.6 ETH */
  //   const dennis_CDP = await cdpManager.CDPs(dennis)

  //   const dennis_Stake = dennis_CDP[2]
  //   console.log(dennis_Stake.toString())

  //   assert.isAtMost(th.getDifference(dennis_Stake), 100)
  // })

<<<<<<< HEAD
  it("addColl(): non-trove owner can add collateral to another user's trove", async () => {
    // console.log(`addr:${borrowerOperations.address}`)

    await borrowerOperations.openLoan(dec(100, 18), alice, { from: alice, value: dec(2, 'ether') })
    await borrowerOperations.openLoan(dec(200, 18), bob, { from: bob, value: dec(3, 'ether') })
    await borrowerOperations.openLoan(dec(300, 18), carol, { from: carol, value: dec(5, 'ether') })

    const activeETH_Before = await activePool.getETH()
    assert.equal(activeETH_Before, dec(10, 'ether'))

    // Dennis adds collateral to Bob's trove
    const tx = await borrowerOperations.addColl(bob, bob, { from: dennis, value: dec(5, 'ether') })
    assert.isTrue(tx.receipt.status)

    // Check Bob's collateral
    const bob_collateral = (await cdpManager.CDPs(bob))[1].toString()
    assert.equal(bob_collateral, dec(8, 'ether'))

    // Check Bob's stake
    const bob_Stake = (await cdpManager.CDPs(bob))[2].toString()
    assert.equal(bob_Stake, dec(8, 'ether'))

    // Check activePool ETH increased to 15 ETH
    const activeETH_After = await activePool.getETH()
    assert.equal(activeETH_After, dec(15, 'ether'))
  })

  it("addColl(): non-trove owner can add collateral to another user's trove", async () => {
    await borrowerOperations.openLoan(dec(100, 18), alice, { from: alice, value: dec(2, 'ether') })
    await borrowerOperations.openLoan(dec(200, 18), bob, { from: bob, value: dec(3, 'ether') })
    await borrowerOperations.openLoan(dec(300, 18), carol, { from: carol, value: dec(5, 'ether') })

    const activeETH_Before = await activePool.getETH()
    assert.equal(activeETH_Before, dec(10, 'ether'))

    // Carol adds collateral to Bob's trove
    const tx = await borrowerOperations.addColl(bob, bob, { from: carol, value: dec(5, 'ether') })
    assert.isTrue(tx.receipt.status)

    // Check Bob's collateral
    const bob_collateral = (await cdpManager.CDPs(bob))[1].toString()
    assert.equal(bob_collateral, dec(8, 'ether'))

    // Check Bob's stake
    const bob_Stake = (await cdpManager.CDPs(bob))[2].toString()
    assert.equal(bob_Stake, dec(8, 'ether'))

    // Check activePool ETH increased to 15 ETH
    const activeETH_After = await activePool.getETH()
    assert.equal(activeETH_After, dec(15, 'ether'))
  })

=======
>>>>>>> 765adf85
  it("addColl(), reverts if trove is non-existent or closed", async () => {
    // A, B open troves
    await borrowerOperations.openLoan(0, alice, { from: alice, value: dec(1, 'ether') })
    await borrowerOperations.openLoan(dec(100, 18), bob, { from: bob, value: dec(1, 'ether') })

    // Carol attempts to add collateral to her non-existent trove
    try {
      const txCarol = await borrowerOperations.addColl(carol, { from: carol, value: dec(1, 'ether') })
      assert.isFalse(txCarol.receipt.status)
    } catch (error) {
      assert.include(error.message, "revert")
      assert.include(error.message, "CDP does not exist or is closed")
    }

    // Price drops
    await priceFeed.setPrice(dec(100, 18))

    // Bob gets liquidated
    await cdpManager.liquidate(bob)

    assert.isFalse(await sortedCDPs.contains(bob))

    // Bob attempts to add collateral to his closed trove
    try {
      const txBob = await borrowerOperations.addColl(bob, { value: dec(1, 'ether') })
      assert.isFalse(txBob.receipt.status)
    } catch (error) {
      assert.include(error.message, "revert")
      assert.include(error.message, "CDP does not exist or is closed")
    }
  })

  it('addColl(): can add collateral in Recovery Mode', async () => {
    await borrowerOperations.openLoan(0, alice, { from: alice, value: dec(1, 'ether') })
    await borrowerOperations.withdrawCLV(dec(100, 18), alice, { from: alice })

    assert.isFalse(await cdpManager.checkRecoveryMode())

    await priceFeed.setPrice('105000000000000000000')

    assert.isTrue(await cdpManager.checkRecoveryMode())

    await borrowerOperations.addColl(alice, { from: alice, value: dec(1, 'ether') })

    // Check Alice's collateral
    const alice_collateral = (await cdpManager.CDPs(alice))[1].toString()
    assert.equal(alice_collateral, dec(2, 'ether'))
  })


  // --- withdrawColl() ---

  // reverts when calling address does not have active trove  
  it("withdrawColl(): reverts when calling address does not have active trove", async () => {
    await borrowerOperations.openLoan(0, alice, { from: alice, value: dec(1, 'ether') })
    await borrowerOperations.openLoan(0, bob, { from: bob, value: dec(1, 'ether') })

    // Bob successfully withdraws some coll
    const txBob = await borrowerOperations.withdrawColl(dec(100, 'finney'), bob, { from: bob })
    assert.isTrue(txBob.receipt.status)

    // Carol with no active trove attempts to withdraw
    try {
      const txCarol = await borrowerOperations.withdrawColl(dec(1, 'ether'), carol, { from: carol })
      assert.isFalse(txCarol.receipt.status)
    } catch (err) {
      assert.include(err.message, "revert")
    }
  })

  it("withdrawColl(): reverts when system is in Recovery Mode", async () => {
    await borrowerOperations.openLoan(0, alice, { from: alice, value: dec(1, 'ether') })
    await borrowerOperations.openLoan(0, bob, { from: bob, value: dec(1, 'ether') })
    await borrowerOperations.withdrawCLV(dec(100, 18), alice, { from: alice })
    await borrowerOperations.withdrawCLV(dec(100, 18), bob, { from: bob })

    assert.isFalse(await cdpManager.checkRecoveryMode())

    // Withdrawal possible when recoveryMode == false
    const txAlice = await borrowerOperations.withdrawColl(1000, alice, { from: alice })
    assert.isTrue(txAlice.receipt.status)

    await priceFeed.setPrice('105000000000000000000')

    assert.isTrue(await cdpManager.checkRecoveryMode())

    //Check withdrawal impossible when recoveryMode == true
    try {
      const txBob = await borrowerOperations.withdrawColl(1000, bob, { from: bob })
      assert.isFalse(txBob.receipt.status)
    } catch (err) {
      assert.include(err.message, "revert")
    }
  })

  it("withdrawColl(): reverts when requested ETH withdrawal is > the trove's collateral", async () => {
    await borrowerOperations.openLoan(0, alice, { from: alice, value: dec(1, 'ether') })
    await borrowerOperations.openLoan(0, bob, { from: bob, value: dec(1, 'ether') })
    await borrowerOperations.openLoan(0, carol, { from: carol, value: dec(1, 'ether') })

    // Carol withdraws exactly all her collateral
    await assertRevert(
      borrowerOperations.withdrawColl('1000000000000000000', carol, { from: carol }),
      'BorrowerOps: An operation that would result in ICR < MCR is not permitted'
    )

    // Bob attempts to withdraw 1 wei more than his collateral
    try {
      const txBob = await borrowerOperations.withdrawColl('1000000000000000001', bob, { from: bob })
      assert.isFalse(txBob.receipt.status)
    } catch (err) {
      assert.include(err.message, "revert")
    }
  })

  it("withdrawColl(): reverts when withdrawal would bring the user's ICR < MCR", async () => {
    await priceFeed.setPrice(dec(100, 18))
    const price = await priceFeed.getPrice()

    await borrowerOperations.openLoan(0, whale, { from: whale, value: dec(10, 'ether') })

    await borrowerOperations.openLoan(0, alice, { from: alice, value: dec(1, 'ether') })
    await borrowerOperations.openLoan(0, bob, { from: bob, value: dec(1, 'ether') })

    const CLVwithdrawal_A = await dec(40, 18)
    const CLVwithdrawal_B = await dec(40, 18)
    await borrowerOperations.withdrawCLV(CLVwithdrawal_A, alice, { from: alice })
    await borrowerOperations.withdrawCLV(CLVwithdrawal_B, bob, { from: bob })


    // Alice withdraws 0.45 ether, leaving 0.55 remaining. Her ICR = (0.55*100)/50 = 110%.
    const txAlice = await borrowerOperations.withdrawColl('450000000000000000', alice, { from: alice })
    assert.isTrue(txAlice.receipt.status)

    // Bob attempts to withdraws 0.46 ether, Which would leave him with 0.54 coll and ICR = (0.54*100)/50 = 108%.
    try {
      const txBob = await borrowerOperations.withdrawColl('460000000000000000', bob, { from: bob })
      assert.isFalse(txBob.receipt.status)
    } catch (err) {
      assert.include(err.message, "revert")
    }
  })

  it("withdrawColl(): reverts if system is in recovery mode", async () => {
    // --- SETUP ---
    await borrowerOperations.openLoan(0, alice, { from: alice, value: dec(3, 'ether') })
    await borrowerOperations.openLoan(0, bob, { from: bob, value: dec(3, 'ether') })

    //  Alice and Bob withdraw such that the TCR is ~150%
    await borrowerOperations.withdrawCLV('390000000000000000000', alice, { from: alice })
    await borrowerOperations.withdrawCLV('390000000000000000000', bob, { from: bob })

    const TCR = (await cdpManager.getTCR()).toString()
    assert.equal(TCR, '1500000000000000000')

    // --- TEST ---

    // price drops to 1ETH:150CLV, reducing TCR below 150%
    await priceFeed.setPrice('150000000000000000000');

    //Alice tries to withdraw collateral during Recovery Mode
    try {
      const txData = await borrowerOperations.withdrawColl('1', alice, { from: alice })
      assert.isFalse(txData.receipt.status)
    } catch (err) {
      assert.include(err.message, 'revert')
    }
  })

  it("withdrawColl(): doesn’t allow a user to completely withdraw all collateral from their CDP (due to gas compensation)", async () => {
    await borrowerOperations.openLoan(0, whale, { from: whale, value: dec(100, 'ether') })
    await borrowerOperations.openLoan(0, alice, { from: alice, value: dec(100, 'finney') })

    // Alice attempts to withdraw all collateral
    await assertRevert(
      borrowerOperations.withdrawColl(dec(100, 'finney'), alice, { from: alice }),
      'BorrowerOps: An operation that would result in ICR < MCR is not permitted'
    )
  })

  it("withdrawColl(): cannot withdraw all collateral (due to gas compensation)", async () => {
    // Open CDPs
    await borrowerOperations.openLoan(0, whale, { from: whale, value: dec(100, 'ether') })
    await borrowerOperations.openLoan(0, alice, { from: alice, value: dec(1, 'ether') })

    // Check CDP is active
    const alice_CDP_Before = await cdpManager.CDPs(alice)
    const status_Before = alice_CDP_Before[3]
    assert.equal(status_Before, 1)
    assert.isTrue(await sortedCDPs.contains(alice))

    // Withdraw all the collateral in the CDP
    await assertRevert(
      borrowerOperations.withdrawColl(dec(1, 'ether'), alice, { from: alice }),
      'BorrowerOps: An operation that would result in ICR < MCR is not permitted'
    )
  })

  it("withdrawColl(): leaves the CDP active when the user withdraws less than all the collateral", async () => {
    // Open CDP 
    await borrowerOperations.openLoan(0, alice, { from: alice, value: dec(1, 'ether') })

    // Check CDP is active
    const alice_CDP_Before = await cdpManager.CDPs(alice)
    const status_Before = alice_CDP_Before[3]
    assert.equal(status_Before, 1)
    assert.isTrue(await sortedCDPs.contains(alice))

    // Withdraw some collateral
    await borrowerOperations.withdrawColl(dec(100, 'finney'), alice, { from: alice })

    // Check CDP is still active
    const alice_CDP_After = await cdpManager.CDPs(alice)
    const status_After = alice_CDP_After[3]
    assert.equal(status_After, 1)
    assert.isTrue(await sortedCDPs.contains(alice))
  })

  it("withdrawColl(): reduces the CDP's collateral by the correct amount", async () => {
    await borrowerOperations.openLoan(0, alice, { from: alice, value: dec(2, 'ether') })

    // check before -  Alice has 2 ether in CDP 
    const alice_CDP_Before = await cdpManager.CDPs(alice)
    const coll_Before = alice_CDP_Before[1]
    assert.equal(coll_Before, dec(2, 'ether'))

    // Alice withdraws 1 ether
    await borrowerOperations.withdrawColl(dec(1, 'ether'), alice, { from: alice })

    // Check 1 ether remaining
    const alice_CDP_After = await cdpManager.CDPs(alice)
    const coll_After = alice_CDP_After[1]
    assert.equal(coll_After, dec(1, 'ether'))
  })

  it("withdrawColl(): reduces ActivePool ETH and raw ether by correct amount", async () => {
    await borrowerOperations.openLoan(0, alice, { from: alice, value: dec(2, 'ether') })

    // check before
    const activePool_ETH_before = await activePool.getETH()
    const activePool_RawEther_before = await web3.eth.getBalance(activePool.address)
    assert.equal(activePool_ETH_before, dec(2, 'ether'))
    assert.equal(activePool_RawEther_before, dec(2, 'ether'))

    await borrowerOperations.withdrawColl(dec(1, 'ether'), alice, { from: alice })

    // check after
    const activePool_ETH_After = await activePool.getETH()
    const activePool_RawEther_After = await web3.eth.getBalance(activePool.address)
    assert.equal(activePool_ETH_After, dec(1, 'ether'))
    assert.equal(activePool_RawEther_After, dec(1, 'ether'))
  })

  it("withdrawColl(): updates the stake and updates the total stakes", async () => {
    //  Alice creates initial CDP with 2 ether
    await borrowerOperations.openLoan(0, alice, { from: alice, value: dec(2, 'ether') })

    const alice_CDP_Before = await cdpManager.CDPs(alice)
    const alice_Stake_Before = alice_CDP_Before[2].toString()
    const totalStakes_Before = (await cdpManager.totalStakes()).toString()

    assert.equal(alice_Stake_Before, '2000000000000000000')
    assert.equal(totalStakes_Before, '2000000000000000000')

    // Alice withdraws 1 ether
    await borrowerOperations.withdrawColl(dec(1, 'ether'), alice, { from: alice })

    // Check stake and total stakes get updated
    const alice_CDP_After = await cdpManager.CDPs(alice)
    const alice_Stake_After = alice_CDP_After[2].toString()
    const totalStakes_After = (await cdpManager.totalStakes()).toString()

    assert.equal(alice_Stake_After, '1000000000000000000')
    assert.equal(totalStakes_After, '1000000000000000000')
  })

  it("withdrawColl(): sends the correct amount of ETH to the user", async () => {
    await borrowerOperations.openLoan(0, alice, { from: alice, value: dec(2, 'ether') })

    const alice_ETHBalance_Before = web3.utils.toBN(await web3.eth.getBalance(alice))
    await borrowerOperations.withdrawColl(dec(1, 'ether'), alice, { from: alice, gasPrice: 0 })

    const alice_ETHBalance_After = web3.utils.toBN(await web3.eth.getBalance(alice))
    const balanceDiff = alice_ETHBalance_After.sub(alice_ETHBalance_Before)

    //   assert.equal(balanceDiff.toString(), dec(1, 'ether'))
  })

  it("withdrawColl(): applies pending rewards and updates user's L_ETH, L_CLVDebt snapshots", async () => {
    // --- SETUP ---
    // Alice adds 15 ether, Bob adds 5 ether, Carol adds 1 ether
    await borrowerOperations.openLoan(0, alice, { from: alice, value: dec(15, 'ether') })
    await borrowerOperations.openLoan(0, bob, { from: bob, value: dec(5, 'ether') })
    await borrowerOperations.openLoan(0, bob, { from: carol, value: dec(1, 'ether') })

    // Alice and Bob withdraw 90CLV, Carol withdraws 170CLV (+10 CLV for gas compensation)
    const CLVwithdrawal_A = await toBN(dec(90, 18))
    const CLVwithdrawal_B = await toBN(dec(90, 18))
    const CLVwithdrawal_C = await toBN(dec(170, 18))

    await borrowerOperations.withdrawCLV(CLVwithdrawal_A, alice, { from: alice })
    await borrowerOperations.withdrawCLV(CLVwithdrawal_B, bob, { from: bob })
    await borrowerOperations.withdrawCLV(CLVwithdrawal_C, carol, { from: carol })

    // --- TEST ---

    // price drops to 1ETH:100CLV, reducing Carol's ICR below MCR
    await priceFeed.setPrice('100000000000000000000');

    // close Carol's CDP, liquidating her 1 ether and 180CLV.
    const liquidationTx_C = await cdpManager.liquidate(carol, { from: owner });
    const [liquidatedDebt_C, liquidatedColl_C, gasComp_C] = th.getEmittedLiquidationValues(liquidationTx_C)

    const L_ETH = await cdpManager.L_ETH()
    const L_CLVDebt = await cdpManager.L_CLVDebt()

    // check Alice and Bob's reward snapshots are zero before they alter their CDPs
    const alice_rewardSnapshot_Before = await cdpManager.rewardSnapshots(alice)
    const alice_ETHrewardSnapshot_Before = alice_rewardSnapshot_Before[0]
    const alice_CLVDebtRewardSnapshot_Before = alice_rewardSnapshot_Before[1]

    const bob_rewardSnapshot_Before = await cdpManager.rewardSnapshots(bob)
    const bob_ETHrewardSnapshot_Before = bob_rewardSnapshot_Before[0]
    const bob_CLVDebtRewardSnapshot_Before = bob_rewardSnapshot_Before[1]

    assert.equal(alice_ETHrewardSnapshot_Before, 0)
    assert.equal(alice_CLVDebtRewardSnapshot_Before, 0)
    assert.equal(bob_ETHrewardSnapshot_Before, 0)
    assert.equal(bob_CLVDebtRewardSnapshot_Before, 0)

    // Alice and Bob withdraw from their CDPs
    await borrowerOperations.withdrawColl(dec(5, 'ether'), alice, { from: alice })
    await borrowerOperations.withdrawColl(dec(1, 'ether'), bob, { from: bob })
    /* Check that both alice and Bob have had pending rewards applied in addition to their top-ups. 
    
    When Carol defaulted, her liquidated debt and coll was distributed to A and B in proportion to their 
    collateral shares.  
    */
    const expectedCollReward_A = liquidatedColl_C.mul(toBN(dec(15, 'ether'))).div(toBN(dec(20, 'ether')))
    const expectedDebtReward_A = liquidatedDebt_C.mul(toBN(dec(15, 'ether'))).div(toBN(dec(20, 'ether')))
    const expectedCollReward_B = liquidatedColl_C.mul(toBN(dec(5, 'ether'))).div(toBN(dec(20, 'ether')))
    const expectedDebtReward_B = liquidatedDebt_C.mul(toBN(dec(5, 'ether'))).div(toBN(dec(20, 'ether')))

    const alice_CDP_After = await cdpManager.CDPs(alice)
    const alice_CLVDebt_After = alice_CDP_After[0]
    const alice_Coll_After = alice_CDP_After[1]

    const bob_CDP_After = await cdpManager.CDPs(bob)
    const bob_CLVDebt_After = bob_CDP_After[0]
    const bob_Coll_After = bob_CDP_After[1]

    // Expect Alice coll = 15 - 5  + reward
    // Expect Bob coll = 5 - 1 + reward
    assert.isAtMost(th.getDifference(alice_Coll_After, toBN(dec(10, 'ether')).add(expectedCollReward_A)), 100)
    assert.isAtMost(th.getDifference(alice_CLVDebt_After, CLVwithdrawal_A.add(expectedDebtReward_A).add(toBN(dec(10, 18)))), 100)

    assert.isAtMost(th.getDifference(bob_Coll_After, toBN(dec(4, 'ether')).add(expectedCollReward_B)), 100)
    assert.isAtMost(th.getDifference(bob_CLVDebt_After, CLVwithdrawal_B.add(expectedDebtReward_B).add(toBN(dec(10, 18)))), 100)

    /* After top up, both Alice and Bob's snapshots of the rewards-per-unit-staked metrics should be updated
    to the latest values of L_ETH and L_CLVDebt */
    const alice_rewardSnapshot_After = await cdpManager.rewardSnapshots(alice)
    const alice_ETHrewardSnapshot_After = alice_rewardSnapshot_After[0]
    const alice_CLVDebtRewardSnapshot_After = alice_rewardSnapshot_After[1]

    const bob_rewardSnapshot_After = await cdpManager.rewardSnapshots(bob)
    const bob_ETHrewardSnapshot_After = bob_rewardSnapshot_After[0]
    const bob_CLVDebtRewardSnapshot_After = bob_rewardSnapshot_After[1]

    assert.isAtMost(th.getDifference(alice_ETHrewardSnapshot_After, L_ETH), 100)
    assert.isAtMost(th.getDifference(alice_CLVDebtRewardSnapshot_After, L_CLVDebt), 100)
    assert.isAtMost(th.getDifference(bob_ETHrewardSnapshot_After, L_ETH), 100)
    assert.isAtMost(th.getDifference(bob_CLVDebtRewardSnapshot_After, L_CLVDebt), 100)
  })

  // --- withdrawCLV() ---

  it("withdrawCLV(): decays a non-zero base rate", async () => {
    await borrowerOperations.openLoan('0', A, { from: whale, value: dec(100, 'ether') })

    await borrowerOperations.openLoan(dec(30, 18), A, { from: A, value: dec(1, 'ether') })
    await borrowerOperations.openLoan(dec(40, 18), B, { from: B, value: dec(1, 'ether') })
    await borrowerOperations.openLoan(dec(50, 18), C, { from: C, value: dec(1, 'ether') })

    // console.log(`activePool raw ETH bal: ${await web3.eth.getBalance(activePool.address)}`)
    // console.log(`activePool ETH tracker: ${await activePool.getETH()}`)
    // console.log(`activePool in CDPManager: ${await cdpManager.activePool()}`)

    // A redeems 10 CLV
    await th.redeemCollateral(A, contracts, dec(10, 18))

    // Check A's balance has decreased by 10 CLV
    assert.equal(await clvToken.balanceOf(A), dec(20, 18))

    // Check baseRate is now non-zero
    const baseRate_1 = await cdpManager.baseRate()
    assert.isTrue(baseRate_1.gt(toBN('0')))

    // 2 hours pass
    th.fastForwardTime(7200, web3.currentProvider)

    // D withdraws CLV
    await borrowerOperations.openLoan(0, D, { from: D, value: dec(5, 'ether') })
    await borrowerOperations.withdrawCLV(dec(37, 18), D, { from: D })

    // Check baseRate has decreased
    const baseRate_2 = await cdpManager.baseRate()
    assert.isTrue(baseRate_2.lt(baseRate_1))

    // 1 hour passes
    th.fastForwardTime(3600, web3.currentProvider)

    // E opens loan 
    await borrowerOperations.openLoan(dec(12, 18), E, { from: E, value: dec(3, 'ether') })

    const baseRate_3 = await cdpManager.baseRate()
    assert.isTrue(baseRate_3.lt(baseRate_2))
  })

  it("withdrawCLV(): doesn't change base rate if it is already zero", async () => {
    await borrowerOperations.openLoan('0', A, { from: whale, value: dec(100, 'ether') })

    await borrowerOperations.openLoan(dec(30, 18), A, { from: A, value: dec(1, 'ether') })
    await borrowerOperations.openLoan(dec(40, 18), B, { from: B, value: dec(1, 'ether') })
    await borrowerOperations.openLoan(dec(50, 18), C, { from: C, value: dec(1, 'ether') })

    // Check baseRate is zero
    const baseRate_1 = await cdpManager.baseRate()
    assert.equal(baseRate_1, '0')

    // 2 hours pass
    th.fastForwardTime(7200, web3.currentProvider)

    // D withdraws CLV
    await borrowerOperations.openLoan(0, D, { from: D, value: dec(5, 'ether') })
    await borrowerOperations.withdrawCLV(dec(37, 18), D, { from: D })

    // Check baseRate is still 0
    const baseRate_2 = await cdpManager.baseRate()
    assert.equal(baseRate_2, '0')

    // 1 hour passes
    th.fastForwardTime(3600, web3.currentProvider)

    // E opens loan 
    await borrowerOperations.openLoan(dec(12, 18), E, { from: E, value: dec(3, 'ether') })

    const baseRate_3 = await cdpManager.baseRate()
    assert.equal(baseRate_3, '0')
  })

  it("withdrawCLV(): lastFeeOpTime doesn't update if less time than decay interval has passed since the last fee operation", async () => {
    await borrowerOperations.openLoan('0', A, { from: whale, value: dec(100, 'ether') })

    await borrowerOperations.openLoan(dec(30, 18), A, { from: A, value: dec(1, 'ether') })
    await borrowerOperations.openLoan(dec(40, 18), B, { from: B, value: dec(1, 'ether') })
    await borrowerOperations.openLoan(dec(50, 18), C, { from: C, value: dec(1, 'ether') })

    // A redeems 10 CLV
    await th.redeemCollateral(A, contracts, dec(10, 18))

    // Check A's balance has decreased by 10 CLV
    assert.equal(await clvToken.balanceOf(A), dec(20, 18))

    // Check baseRate is now non-zero
    const baseRate_1 = await cdpManager.baseRate()
    assert.isTrue(baseRate_1.gt(toBN('0')))

    const lastFeeOpTime_1 = await cdpManager.lastFeeOperationTime()

    // 50 seconds pass
    th.fastForwardTime(50, web3.currentProvider)

    // Borrower C triggers a fee
    await borrowerOperations.withdrawCLV(dec(1, 18), C, { from: C })

    const lastFeeOpTime_2 = await cdpManager.lastFeeOperationTime()

    // Check that the last fee operation time did not update, as borrower D's debt issuance occured
    // since before minimum interval had passed 
    assert.isTrue(lastFeeOpTime_2.eq(lastFeeOpTime_1))

    // 10 seconds passes
    th.fastForwardTime(60, web3.currentProvider)

    // Check that now, at least one minute has passed since lastFeeOpTime_1
    const timeNow = await th.getLatestBlockTimestamp(web3)
    assert.isTrue(toBN(timeNow).sub(lastFeeOpTime_1).gte(60))

    // Borrower C triggers a fee
    await borrowerOperations.withdrawCLV(dec(1, 18), C, { from: C })

    const lastFeeOpTime_3 = await cdpManager.lastFeeOperationTime()

    // Check that the last fee operation time DID update, as borrower's debt issuance occured
    // after minimum interval had passed 
    assert.isTrue(lastFeeOpTime_3.gt(lastFeeOpTime_1))
  })


  it("withdrawCLV(): borrower can't grief the baseRate and stop it decaying by issuing debt at higher frequency than the decay granularity", async () => {
    await borrowerOperations.openLoan('0', A, { from: whale, value: dec(100, 'ether') })

    await borrowerOperations.openLoan(dec(30, 18), A, { from: A, value: dec(1, 'ether') })
    await borrowerOperations.openLoan(dec(40, 18), B, { from: B, value: dec(1, 'ether') })
    await borrowerOperations.openLoan(dec(50, 18), C, { from: C, value: dec(1, 'ether') })

    // A redeems 10 CLV
    await th.redeemCollateral(A, contracts, dec(10, 18))

    // Check A's balance has decreased by 10 CLV
    assert.equal(await clvToken.balanceOf(A), dec(20, 18))

    // Check baseRate is now non-zero
    const baseRate_1 = await cdpManager.baseRate()
    assert.isTrue(baseRate_1.gt(toBN('0')))

    // 59 minutes pass
    th.fastForwardTime(3540, web3.currentProvider)

    // Borrower C triggers a fee, before decay interval has passed
    await borrowerOperations.withdrawCLV(dec(1, 18), C, { from: C })

    // 1 minute pass
    th.fastForwardTime(3540, web3.currentProvider)

    // Borrower C triggers another fee
    await borrowerOperations.withdrawCLV(dec(1, 18), C, { from: C })

    // Check base rate has decreased even though Borrower tried to stop it decaying
    const baseRate_2 = await cdpManager.baseRate()
    assert.isTrue(baseRate_2.lt(baseRate_1))
  })


  it("withdrawCLV(): borrowing at non-zero base rate sends CLV fee to GT staking contract", async () => {
    // time fast-forwards 1 year, and owner stakes 1 GT
    await th.fastForwardTime(timeValues.SECONDS_IN_ONE_YEAR, web3.currentProvider)
    await growthToken.approve(lqtyStaking.address, dec(1, 18), { from: owner })
    await lqtyStaking.stake(dec(1, 18), { from: owner })

    await borrowerOperations.openLoan('0', A, { from: whale, value: dec(100, 'ether') })

    await borrowerOperations.openLoan(dec(30, 18), A, { from: A, value: dec(1, 'ether') })
    await borrowerOperations.openLoan(dec(40, 18), B, { from: B, value: dec(1, 'ether') })
    await borrowerOperations.openLoan(dec(50, 18), C, { from: C, value: dec(1, 'ether') })

    // A redeems 10 CLV
    await th.redeemCollateral(A, contracts, dec(10, 18))

    // Check A's balance has decreased by 10 CLV
    assert.equal(await clvToken.balanceOf(A), dec(20, 18))

    // Check baseRate is now non-zero
    const baseRate_1 = await cdpManager.baseRate()
    assert.isTrue(baseRate_1.gt(toBN('0')))

    // 2 hours pass
    th.fastForwardTime(7200, web3.currentProvider)

    // Check GT CLV balance before == 0
    const lqtyStaking_CLVBalance_Before = await clvToken.balanceOf(lqtyStaking.address)
    assert.equal(lqtyStaking_CLVBalance_Before, '0')

    // D withdraws CLV
    await borrowerOperations.openLoan(0, D, { from: D, value: dec(5, 'ether') })
    await borrowerOperations.withdrawCLV(dec(37, 18), D, { from: D })

    // Check GT CLV balance after has increased
    const lqtyStaking_CLVBalance_After = await clvToken.balanceOf(lqtyStaking.address)
    assert.isTrue(lqtyStaking_CLVBalance_After.gt(lqtyStaking_CLVBalance_Before))
  })

  it("withdrawCLV(): borrowing at non-zero base records the (drawn debt + fee) on the CDP struct", async () => {
    // time fast-forwards 1 year, and owner stakes 1 GT
    await th.fastForwardTime(timeValues.SECONDS_IN_ONE_YEAR, web3.currentProvider)
    await growthToken.approve(lqtyStaking.address, dec(1, 18), { from: owner })
    await lqtyStaking.stake(dec(1, 18), { from: owner })

    await borrowerOperations.openLoan('0', A, { from: whale, value: dec(100, 'ether') })

    await borrowerOperations.openLoan(dec(30, 18), A, { from: A, value: dec(1, 'ether') })
    await borrowerOperations.openLoan(dec(40, 18), B, { from: B, value: dec(1, 'ether') })
    await borrowerOperations.openLoan(dec(50, 18), C, { from: C, value: dec(1, 'ether') })

    // A redeems 10 CLV
    await th.redeemCollateral(A, contracts, dec(10, 18))

    // Check A's balance has decreased by 10 CLV
    assert.equal(await clvToken.balanceOf(A), dec(20, 18))

    // Check baseRate is now non-zero
    const baseRate_1 = await cdpManager.baseRate()
    assert.isTrue(baseRate_1.gt(toBN('0')))

    // 2 hours pass
    th.fastForwardTime(7200, web3.currentProvider)

    // D withdraws CLV
    const withdrawal_D = toBN(dec(37, 18))

    await borrowerOperations.openLoan(0, D, { from: D, value: dec(5, 'ether') })
    const withdrawalTx = await borrowerOperations.withdrawCLV(dec(37, 18), D, { from: D })

    const emittedFee = toBN(th.getLUSDFeeFromLUSDBorrowingEvent(withdrawalTx))
    assert.isTrue(emittedFee.gt(toBN('0')))

    const gasComp = toBN(dec(10, 18))

    const newDebt = (await cdpManager.CDPs(D))[0]

    // console.log(`newDebt ${newDebt}`)
    // console.log(`withdrawal_D ${withdrawal_D}`)
    // console.log(`emittedFee ${emittedFee}`)
    // console.log(`withdrawal_D.add(emittedFee) ${withdrawal_D.add(emittedFee)}`)

    // Check debt on CDP struct equals drawn debt plus emitted fee
    assert.isTrue(newDebt.eq(withdrawal_D.add(emittedFee).add(gasComp)))
  })

  it("withdrawCLV(): Borrowing at non-zero base rate increases the GT staking contract CLV fees-per-unit-staked", async () => {
    // time fast-forwards 1 year, and owner stakes 1 GT
    await th.fastForwardTime(timeValues.SECONDS_IN_ONE_YEAR, web3.currentProvider)
    await growthToken.approve(lqtyStaking.address, dec(1, 18), { from: owner })
    await lqtyStaking.stake(dec(1, 18), { from: owner })

    await borrowerOperations.openLoan('0', A, { from: whale, value: dec(100, 'ether') })

    await borrowerOperations.openLoan(dec(30, 18), A, { from: A, value: dec(1, 'ether') })
    await borrowerOperations.openLoan(dec(40, 18), B, { from: B, value: dec(1, 'ether') })
    await borrowerOperations.openLoan(dec(50, 18), C, { from: C, value: dec(1, 'ether') })

    // A redeems 10 CLV
    await th.redeemCollateral(A, contracts, dec(10, 18))

    // Check A's balance has decreased by 10 CLV
    assert.equal(await clvToken.balanceOf(A), dec(20, 18))

    // Check baseRate is now non-zero
    const baseRate_1 = await cdpManager.baseRate()
    assert.isTrue(baseRate_1.gt(toBN('0')))

    // 2 hours pass
    th.fastForwardTime(7200, web3.currentProvider)

    // Check GT contract CLV fees-per-unit-staked is zero
    const F_LUSD_Before = await lqtyStaking.F_LUSD()
    assert.equal(F_LUSD_Before, '0')

    // D withdraws CLV
    await borrowerOperations.openLoan(0, D, { from: D, value: dec(5, 'ether') })
    await borrowerOperations.withdrawCLV(dec(37, 18), D, { from: D })

    // Check GT contract CLV fees-per-unit-staked has increased
    const F_LUSD_After = await lqtyStaking.F_LUSD()
    assert.isTrue(F_LUSD_After.gt(F_LUSD_Before))
  })

  it("withdrawCLV(): Borrowing at non-zero base rate sends requested amount to the user", async () => {
    // time fast-forwards 1 year, and owner stakes 1 GT
    await th.fastForwardTime(timeValues.SECONDS_IN_ONE_YEAR, web3.currentProvider)
    await growthToken.approve(lqtyStaking.address, dec(1, 18), { from: owner })
    await lqtyStaking.stake(dec(1, 18), { from: owner })

    await borrowerOperations.openLoan('0', A, { from: whale, value: dec(100, 'ether') })

    await borrowerOperations.openLoan(dec(30, 18), A, { from: A, value: dec(1, 'ether') })
    await borrowerOperations.openLoan(dec(40, 18), B, { from: B, value: dec(1, 'ether') })
    await borrowerOperations.openLoan(dec(50, 18), C, { from: C, value: dec(1, 'ether') })

    // A redeems 10 CLV
    await th.redeemCollateral(A, contracts, dec(10, 18))

    // Check GT Staking contract balance before == 0
    const lqtyStaking_CLVBalance_Before = await clvToken.balanceOf(lqtyStaking.address)
    assert.equal(lqtyStaking_CLVBalance_Before, '0')

    // Check A's balance has decreased by 10 CLV
    assert.equal(await clvToken.balanceOf(A), dec(20, 18))

    // Check baseRate is now non-zero
    const baseRate_1 = await cdpManager.baseRate()
    assert.isTrue(baseRate_1.gt(toBN('0')))

    // 2 hours pass
    th.fastForwardTime(7200, web3.currentProvider)

    // D withdraws CLV
    await borrowerOperations.openLoan(0, D, { from: D, value: dec(5, 'ether') })
    const CLVRequest_D = toBN(dec(40, 18))
    await borrowerOperations.withdrawCLV(CLVRequest_D, D, { from: D })

    // Check GT staking CLV balance has increased
    const lqtyStaking_CLVBalance_After = await clvToken.balanceOf(lqtyStaking.address)
    assert.isTrue(lqtyStaking_CLVBalance_After.gt(lqtyStaking_CLVBalance_Before))

    // Check D's CLV balance now equals their requested CLV
    const CLVBalance_D = await clvToken.balanceOf(D)
    assert.isTrue(CLVRequest_D.eq(CLVBalance_D))
  })

  it("withdrawCLV(): Borrowing at zero base rate does not change CLV balance of GT staking contract", async () => {
    await borrowerOperations.openLoan('0', A, { from: whale, value: dec(100, 'ether') })

    await borrowerOperations.openLoan(dec(30, 18), A, { from: A, value: dec(1, 'ether') })
    await borrowerOperations.openLoan(dec(40, 18), B, { from: B, value: dec(1, 'ether') })
    await borrowerOperations.openLoan(dec(50, 18), C, { from: C, value: dec(1, 'ether') })

    // Check baseRate is zero
    const baseRate_1 = await cdpManager.baseRate()
    assert.equal(baseRate_1, '0')

    // 2 hours pass
    th.fastForwardTime(7200, web3.currentProvider)

    // Check GT CLV balance before == 0
    const lqtyStaking_CLVBalance_Before = await clvToken.balanceOf(lqtyStaking.address)
    assert.equal(lqtyStaking_CLVBalance_Before, '0')

    // D withdraws CLV
    await borrowerOperations.openLoan(0, D, { from: D, value: dec(5, 'ether') })
    await borrowerOperations.withdrawCLV(dec(37, 18), D, { from: D })

    // Check GT CLV balance after == 0
    const lqtyStaking_CLVBalance_After = await clvToken.balanceOf(lqtyStaking.address)
    assert.equal(lqtyStaking_CLVBalance_After, '0')
  })

  it("withdrawCLV(): Borrowing at zero base rate does not change GT staking contract CLV fees-per-unit-staked", async () => {
    await borrowerOperations.openLoan('0', A, { from: whale, value: dec(100, 'ether') })

    await borrowerOperations.openLoan(dec(30, 18), A, { from: A, value: dec(1, 'ether') })
    await borrowerOperations.openLoan(dec(40, 18), B, { from: B, value: dec(1, 'ether') })
    await borrowerOperations.openLoan(dec(50, 18), C, { from: C, value: dec(1, 'ether') })

    // Check baseRate is zero
    const baseRate_1 = await cdpManager.baseRate()
    assert.equal(baseRate_1, '0')

    // 2 hours pass
    th.fastForwardTime(7200, web3.currentProvider)

    // Check GT CLV balance before == 0
    const F_LUSD_Before = await lqtyStaking.F_LUSD()
    assert.equal(F_LUSD_Before, '0')

    // D withdraws CLV
    await borrowerOperations.openLoan(0, D, { from: D, value: dec(5, 'ether') })
    await borrowerOperations.withdrawCLV(dec(37, 18), D, { from: D })

    // Check GT CLV balance after == 0
    const F_LUSD_After = await lqtyStaking.F_LUSD()
    assert.equal(F_LUSD_After, '0')
  })

  it("withdrawCLV(): Borrowing at zero base rate sends total requested CLV to the user", async () => {
    await borrowerOperations.openLoan('0', A, { from: whale, value: dec(100, 'ether') })

    await borrowerOperations.openLoan(dec(30, 18), A, { from: A, value: dec(1, 'ether') })
    await borrowerOperations.openLoan(dec(40, 18), B, { from: B, value: dec(1, 'ether') })
    await borrowerOperations.openLoan(dec(50, 18), C, { from: C, value: dec(1, 'ether') })

    // Check baseRate is zero
    const baseRate_1 = await cdpManager.baseRate()
    assert.equal(baseRate_1, '0')

    // 2 hours pass
    th.fastForwardTime(7200, web3.currentProvider)


    // D withdraws CLV
    await borrowerOperations.openLoan(0, D, { from: D, value: dec(5, 'ether') })
    const CLVRequest_D = toBN(dec(40, 18))
    await borrowerOperations.withdrawCLV(CLVRequest_D, D, { from: D })

    // Check D's CLV balance now equals their requested CLV
    const CLVBalance_D = await clvToken.balanceOf(D)

    assert.isTrue(CLVRequest_D.eq(CLVBalance_D))
  })

  it("withdrawCLV(): reverts when calling address does not have active trove", async () => {
    await borrowerOperations.openLoan(0, alice, { from: alice, value: dec(1, 'ether') })
    await borrowerOperations.openLoan(0, bob, { from: bob, value: dec(1, 'ether') })

    // Bob successfully withdraws CLV
    const txBob = await borrowerOperations.withdrawCLV(dec(100, 18), bob, { from: bob })
    assert.isTrue(txBob.receipt.status)

    // Carol with no active trove attempts to withdraw CLV
    try {
      const txCarol = await borrowerOperations.withdrawCLV(dec(100, 18), carol, { from: carol })
      assert.isFalse(txCarol.receipt.status)
    } catch (err) {
      assert.include(err.message, "revert")
    }
  })

  it("withdrawCLV(): reverts when requested withdrawal amount is zero CLV", async () => {
    await borrowerOperations.openLoan(0, alice, { from: alice, value: dec(1, 'ether') })
    await borrowerOperations.openLoan(0, bob, { from: bob, value: dec(1, 'ether') })

    // Bob successfully withdraws 1e-18 CLV
    const txBob = await borrowerOperations.withdrawCLV(1, bob, { from: bob })
    assert.isTrue(txBob.receipt.status)

    // Alice attempts to withdraw 0 CLV
    try {
      const txAlice = await borrowerOperations.withdrawCLV(0, alice, { from: alice })
      assert.isFalse(txAlice.receipt.status)
    } catch (err) {
      assert.include(err.message, "revert")
    }
  })

  it("withdrawCLV(): reverts when system is in Recovery Mode", async () => {
    await borrowerOperations.openLoan(0, alice, { from: alice, value: dec(1, 'ether') })
    await borrowerOperations.openLoan(0, bob, { from: bob, value: dec(1, 'ether') })

    assert.isFalse(await cdpManager.checkRecoveryMode())

    // Withdrawal possible when recoveryMode == false
    const txAlice = await borrowerOperations.withdrawCLV(dec(100, 18), alice, { from: alice })
    assert.isTrue(txAlice.receipt.status)

    await priceFeed.setPrice('50000000000000000000')

    assert.isTrue(await cdpManager.checkRecoveryMode())

    //Check CLV withdrawal impossible when recoveryMode == true
    try {
      const txBob = await borrowerOperations.withdrawCLV(1, bob, { from: bob })
      assert.isFalse(txBob.receipt.status)
    } catch (err) {
      assert.include(err.message, "revert")
    }
  })


  it("withdrawCLV(): reverts when withdrawal would bring the loan's ICR < MCR", async () => {
    await borrowerOperations.openLoan(0, alice, { from: alice, value: dec(1, 'ether') })
    await borrowerOperations.openLoan(0, bob, { from: bob, value: dec(1, 'ether') })

    // Alice withdraws to a composite debt of 171 CLV (+10 CLV for gas compensation)
    const CLVwithdrawal_A = "171000000000000000000"
    const txAlice = await borrowerOperations.withdrawCLV(CLVwithdrawal_A, alice, { from: alice })
    assert.isTrue(txAlice.receipt.status)

    const price = await priceFeed.getPrice()
    const aliceICR = await cdpManager.getCurrentICR(alice, price)

    // Check Alice ICR > MCR
    assert.isTrue(aliceICR.gte(web3.utils.toBN("1100000000000000000")))

    // Bob tries to withdraw CLV that would bring his ICR < MCR
    try {
      const txBob = await borrowerOperations.withdrawCLV("172000000000000000000", bob, { from: bob })
      assert.isFalse(txBob.receipt.status)
    } catch (err) {
      assert.include(err.message, "revert")
    }
  })

  it("withdrawCLV(): reverts when the withdrawal would cause the TCR of the system to fall below the CCR", async () => {
    await priceFeed.setPrice(dec(100, 18))
    const price = await priceFeed.getPrice()

    // Alice and Bob creates troves with 3 ETH / 200 CLV, and 150% ICR.  System TCR = 150%.
    const txAlice = await borrowerOperations.openLoan(dec(190, 18), alice, { from: alice, value: dec(3, 'ether') })
    const aliceICR = await cdpManager.getCurrentICR(alice, price)

    const txBob = await borrowerOperations.openLoan(dec(190, 18), bob, { from: bob, value: dec(3, 'ether') })
    const bobICR = await cdpManager.getCurrentICR(bob, price)

    const TCR = (await cdpManager.getTCR()).toString()
    assert.equal(TCR, '1500000000000000000')

    // Bob attempts to withdraw 1 CLV.
    // System TCR would be: ((3+3) * 100 ) / (200+201) = 600/401 = 149.62%, i.e. below CCR of 150%.
    try {
      const txBob = await borrowerOperations.withdrawCLV(dec(1, 18), bob, { from: bob })
      assert.isFalse(txBob.receipt.status)
    } catch (err) {
      assert.include(err.message, "revert")
    }
  })


  it("withdrawCLV(): reverts if withdrawal would pull TCR below CCR", async () => {
    // --- SETUP ---
    await borrowerOperations.openLoan(0, alice, { from: alice, value: dec(3, 'ether') })
    await borrowerOperations.openLoan(0, bob, { from: bob, value: dec(3, 'ether') })

    //  Alice and Bob withdraw such that the TCR is 150%
    await borrowerOperations.withdrawCLV('390000000000000000000', alice, { from: alice })
    await borrowerOperations.withdrawCLV('390000000000000000000', bob, { from: bob })

    // --- TEST ---

    // Alice attempts to withdraw 10 CLV, which would reducing TCR below 150%
    try {
      const txData = await borrowerOperations.withdrawCLV('10000000000000000000', alice, { from: alice })
      assert.isFalse(txData.receipt.status)
    } catch (err) {
      assert.include(err.message, 'revert')
    }
  })

  it("withdrawCLV(): reverts if system is in recovery mode", async () => {
    // --- SETUP ---
    await borrowerOperations.openLoan(0, alice, { from: alice, value: dec(3, 'ether') })
    await borrowerOperations.openLoan(0, bob, { from: bob, value: dec(3, 'ether') })

    //  Alice and Bob withdraw such that the TCR is ~150%
    await borrowerOperations.withdrawCLV('390000000000000000000', alice, { from: alice })
    await borrowerOperations.withdrawCLV('390000000000000000000', bob, { from: bob })

    // const TCR = (await cdpManager.getTCR()).toString()
    // assert.equal(TCR, '1500000000000000000')

    // --- TEST ---

    // price drops to 1ETH:150CLV, reducing TCR below 150%
    await priceFeed.setPrice('150000000000000000000');

    try {
      const txData = await borrowerOperations.withdrawCLV('200', alice, { from: alice })
      assert.isFalse(txData.receipt.status)
    } catch (err) {
      assert.include(err.message, 'revert')
    }
  })



  it("withdrawCLV(): increases the CDP's CLV debt by the correct amount", async () => {
    await borrowerOperations.openLoan(0, alice, { from: alice, value: dec(1, 'ether') })

    // check before
    const alice_CDP_Before = await cdpManager.CDPs(alice)
    const debt_Before = alice_CDP_Before[0]
    assert.equal(debt_Before, dec(10, 18))

    await borrowerOperations.withdrawCLV(100, alice, { from: alice })

    // check after
    const alice_CDP_After = await cdpManager.CDPs(alice)
    const debt_After = alice_CDP_After[0]
    assert.equal(debt_After.toString(), toBN(dec(10, 18)).add(toBN(100)).toString())
  })

  it("withdrawCLV(): increases CLV debt in ActivePool by correct amount", async () => {
    await borrowerOperations.openLoan(0, alice, { from: alice, value: dec(1, 'ether') })

    // check before
    const alice_CDP_Before = await cdpManager.CDPs(alice)
    const debt_Before = alice_CDP_Before[0]
    assert.equal(debt_Before, dec(10, 18))

    await borrowerOperations.withdrawCLV(100, alice, { from: alice })

    // check after
    const alice_CDP_After = await cdpManager.CDPs(alice)
    const debt_After = alice_CDP_After[0]
    assert.equal(debt_After.toString(), toBN(dec(10, 18)).add(toBN(100)).toString())
  })

  it("withdrawCLV(): increases user CLVToken balance by correct amount", async () => {
    await borrowerOperations.openLoan(0, alice, { from: alice, value: dec(1, 'ether') })

    // check before
    const alice_CLVTokenBalance_Before = await clvToken.balanceOf(alice)
    assert.equal(alice_CLVTokenBalance_Before, 0)

    await borrowerOperations.withdrawCLV(100, alice, { from: alice })

    // check after
    const alice_CLVTokenBalance_After = await clvToken.balanceOf(alice)
    assert.equal(alice_CLVTokenBalance_After, 100)
  })

  // --- repayCLV() ---

  it("repayCLV(): reverts when calling address does not have active trove", async () => {
    await borrowerOperations.openLoan(0, alice, { from: alice, value: dec(1, 'ether') })
    await borrowerOperations.openLoan(0, bob, { from: bob, value: dec(1, 'ether') })
    await borrowerOperations.withdrawCLV(dec(100, 18), alice, { from: alice })
    await borrowerOperations.withdrawCLV(dec(100, 18), bob, { from: bob })

    // Bob successfully repays some CLV
    const txBob = await borrowerOperations.repayCLV(dec(10, 18), bob, { from: bob })
    assert.isTrue(txBob.receipt.status)

    // Carol with no active trove attempts to repayCLV
    try {
      const txCarol = await borrowerOperations.repayCLV(dec(10, 18), carol, { from: carol })
      assert.isFalse(txCarol.receipt.status)
    } catch (err) {
      assert.include(err.message, "revert")
    }
  })

  it("repayCLV(): reverts when attempted repayment is > the debt of the trove", async () => {
    await borrowerOperations.openLoan(0, alice, { from: alice, value: dec(1, 'ether') })
    await borrowerOperations.openLoan(0, bob, { from: bob, value: dec(1, 'ether') })
    await borrowerOperations.withdrawCLV(dec(100, 18), alice, { from: alice })
    await borrowerOperations.withdrawCLV(dec(100, 18), bob, { from: bob })

    // Bob successfully repays some CLV
    const txBob = await borrowerOperations.repayCLV(dec(10, 18), bob, { from: bob })
    assert.isTrue(txBob.receipt.status)

    // Alice attempts to repay more than her debt
    try {
      const txAlice = await borrowerOperations.repayCLV('101000000000000000000', alice, { from: alice })
      assert.isFalse(txAlice.receipt.status)
    } catch (err) {
      assert.include(err.message, "revert")
    }
  })



  //repayCLV: reduces CLV debt in CDP
  it("repayCLV(): reduces the CDP's CLV debt by the correct amount", async () => {
    await borrowerOperations.openLoan(0, alice, { from: alice, value: dec(1, 'ether') })

    // check before
    await borrowerOperations.withdrawCLV(100, alice, { from: alice })
    const alice_CDP_Before = await cdpManager.CDPs(alice)
    const debt_Before = alice_CDP_Before[0]
    assert.equal(debt_Before.toString(), toBN(dec(10, 18)).add(toBN(100)).toString())

    await borrowerOperations.repayCLV(100, alice, { from: alice })

    // check after
    const alice_CDP_After = await cdpManager.CDPs(alice)
    const debt_After = alice_CDP_After[0]
    assert.equal(debt_After, dec(10, 18))
  })

  it("repayCLV(): decreases CLV debt in ActivePool by correct amount", async () => {
    await borrowerOperations.openLoan(0, alice, { from: alice, value: dec(1, 'ether') })

    //check before
    await borrowerOperations.withdrawCLV(100, alice, { from: alice })
    const activePool_CLV_Before = await activePool.getCLVDebt()
    assert.equal(activePool_CLV_Before.toString(), toBN(dec(10, 18)).add(toBN(100)).toString())

    await borrowerOperations.repayCLV(100, alice, { from: alice })

    // check after
    const activePool_CLV_After = await activePool.getCLVDebt()
    assert.equal(activePool_CLV_After, dec(10, 18))
  })

  it("repayCLV(): decreases user CLVToken balance by correct amount", async () => {
    await borrowerOperations.openLoan(0, alice, { from: alice, value: dec(1, 'ether') })

    // check before
    await borrowerOperations.withdrawCLV(100, alice, { from: alice })
    const alice_CLVTokenBalance_Before = await clvToken.balanceOf(alice)
    assert.equal(alice_CLVTokenBalance_Before, 100)

    await borrowerOperations.repayCLV(100, alice, { from: alice })

    // check after
    const alice_CLVTokenBalance_After = await clvToken.balanceOf(alice)
    assert.equal(alice_CLVTokenBalance_After, 0)
  })

  it('repayCLV(): can repay debt in Recovery Mode', async () => {
    await borrowerOperations.openLoan(0, alice, { from: alice, value: dec(1, 'ether') })
    await borrowerOperations.withdrawCLV(dec(90, 18), alice, { from: alice })

    assert.isFalse(await cdpManager.checkRecoveryMode())

    await priceFeed.setPrice('105000000000000000000')

    assert.isTrue(await cdpManager.checkRecoveryMode())

    await borrowerOperations.repayCLV(dec(50, 18), alice, { from: alice })

    // Check Alice's debt: 90 (withdrawn) + 10 (gas comp) - 50 (repaid)
    const alice_debt = (await cdpManager.CDPs(alice))[0].toString()
    assert.equal(alice_debt, dec(50, 18))
  })

  // --- adjustLoan() ---

  it("adjustLoan(): decays a non-zero base rate", async () => {
    await borrowerOperations.openLoan('0', A, { from: whale, value: dec(100, 'ether') })

    await borrowerOperations.openLoan(dec(30, 18), A, { from: A, value: dec(1, 'ether') })
    await borrowerOperations.openLoan(dec(40, 18), B, { from: B, value: dec(1, 'ether') })
    await borrowerOperations.openLoan(dec(50, 18), C, { from: C, value: dec(1, 'ether') })

    // A redeems 10 CLV
    await th.redeemCollateral(A, contracts, dec(10, 18))

    // Check A's balance has decreased by 10 CLV
    assert.equal(await clvToken.balanceOf(A), dec(20, 18))

    // Check baseRate is now non-zero
    const baseRate_1 = await cdpManager.baseRate()
    assert.isTrue(baseRate_1.gt(toBN('0')))

    // 2 hours pass
    th.fastForwardTime(7200, web3.currentProvider)

    // D adjusts loan
    await borrowerOperations.openLoan(0, D, { from: D, value: dec(5, 'ether') })
    await borrowerOperations.adjustLoan(0, dec(37, 18), true, D, { from: D })

    // Check baseRate has decreased
    const baseRate_2 = await cdpManager.baseRate()
    assert.isTrue(baseRate_2.lt(baseRate_1))

    // 1 hour passes
    th.fastForwardTime(3600, web3.currentProvider)

    // E adjusts loan
    await borrowerOperations.openLoan(0, E, { from: E, value: dec(2, 'ether') })
    await borrowerOperations.adjustLoan(0, dec(37, 15), true, E, { from: D })

    const baseRate_3 = await cdpManager.baseRate()
    assert.isTrue(baseRate_3.lt(baseRate_2))
  })

  it("adjustLoan(): doesn't change base rate if it is already zero", async () => {
    await borrowerOperations.openLoan('0', A, { from: whale, value: dec(100, 'ether') })

    await borrowerOperations.openLoan(dec(30, 18), A, { from: A, value: dec(1, 'ether') })
    await borrowerOperations.openLoan(dec(40, 18), B, { from: B, value: dec(1, 'ether') })
    await borrowerOperations.openLoan(dec(50, 18), C, { from: C, value: dec(1, 'ether') })

    // Check baseRate is zero
    const baseRate_1 = await cdpManager.baseRate()
    assert.equal(baseRate_1, '0')

    // 2 hours pass
    th.fastForwardTime(7200, web3.currentProvider)

    // D adjusts loan
    await borrowerOperations.openLoan(0, D, { from: D, value: dec(5, 'ether') })
    await borrowerOperations.adjustLoan(0, dec(37, 18), true, D, { from: D })

    // Check baseRate is still 0
    const baseRate_2 = await cdpManager.baseRate()
    assert.equal(baseRate_2, '0')

    // 1 hour passes
    th.fastForwardTime(3600, web3.currentProvider)

    // E adjusts loan
    await borrowerOperations.openLoan(0, E, { from: E, value: dec(2, 'ether') })
    await borrowerOperations.adjustLoan(0, dec(37, 15), true, E, { from: D })

    const baseRate_3 = await cdpManager.baseRate()
    assert.equal(baseRate_3, '0')
  })

  it("adjustLoan(): lastFeeOpTime doesn't update if less time than decay interval has passed since the last fee operation", async () => {
    await borrowerOperations.openLoan('0', A, { from: whale, value: dec(100, 'ether') })

    await borrowerOperations.openLoan(dec(30, 18), A, { from: A, value: dec(1, 'ether') })
    await borrowerOperations.openLoan(dec(40, 18), B, { from: B, value: dec(1, 'ether') })
    await borrowerOperations.openLoan(dec(50, 18), C, { from: C, value: dec(1, 'ether') })

    // A redeems 10 CLV
    await th.redeemCollateral(A, contracts, dec(10, 18))

    // Check A's balance has decreased by 10 CLV
    assert.equal(await clvToken.balanceOf(A), dec(20, 18))

    // Check baseRate is now non-zero
    const baseRate_1 = await cdpManager.baseRate()
    assert.isTrue(baseRate_1.gt(toBN('0')))

    const lastFeeOpTime_1 = await cdpManager.lastFeeOperationTime()

    // 50 seconds pass
    th.fastForwardTime(50, web3.currentProvider)

    // Borrower C triggers a fee
    await borrowerOperations.adjustLoan(0, dec(1, 18), true, C, { from: C })

    const lastFeeOpTime_2 = await cdpManager.lastFeeOperationTime()

    // Check that the last fee operation time did not update, as borrower D's debt issuance occured
    // since before minimum interval had passed 
    assert.isTrue(lastFeeOpTime_2.eq(lastFeeOpTime_1))

    // 10 seconds passes
    th.fastForwardTime(10, web3.currentProvider)

    // Check that now, at least one minute has passed since lastFeeOpTime_1
    const timeNow = await th.getLatestBlockTimestamp(web3)
    assert.isTrue(toBN(timeNow).sub(lastFeeOpTime_1).gte(60))

    // Borrower C triggers a fee
    await borrowerOperations.adjustLoan(0, dec(1, 18), true, C, { from: C })

    const lastFeeOpTime_3 = await cdpManager.lastFeeOperationTime()

    // Check that the last fee operation time DID update, as borrower's debt issuance occured
    // after minimum interval had passed 
    assert.isTrue(lastFeeOpTime_3.gt(lastFeeOpTime_1))
  })


  it("adjustLoan(): borrower can't grief the baseRate and stop it decaying by issuing debt at higher frequency than the decay granularity", async () => {
    await borrowerOperations.openLoan('0', A, { from: whale, value: dec(100, 'ether') })

    await borrowerOperations.openLoan(dec(30, 18), A, { from: A, value: dec(1, 'ether') })
    await borrowerOperations.openLoan(dec(40, 18), B, { from: B, value: dec(1, 'ether') })
    await borrowerOperations.openLoan(dec(50, 18), C, { from: C, value: dec(1, 'ether') })

    // A redeems 10 CLV
    await th.redeemCollateral(A, contracts, dec(10, 18))

    // Check A's balance has decreased by 10 CLV
    assert.equal(await clvToken.balanceOf(A), dec(20, 18))

    // Check baseRate is now non-zero
    const baseRate_1 = await cdpManager.baseRate()
    assert.isTrue(baseRate_1.gt(toBN('0')))

    // 59 minutes pass
    th.fastForwardTime(3540, web3.currentProvider)

    // Borrower C triggers a fee, before decay interval has passed
    await borrowerOperations.adjustLoan(0, dec(1, 18), true, C, { from: C })

    // 1 minute pass
    th.fastForwardTime(3540, web3.currentProvider)

    // Borrower C triggers another fee
    await borrowerOperations.adjustLoan(0, dec(1, 18), true, C, { from: C })

    // Check base rate has decreased even though Borrower tried to stop it decaying
    const baseRate_2 = await cdpManager.baseRate()
    assert.isTrue(baseRate_2.lt(baseRate_1))
  })

  it("adjustLoan(): borrowing at non-zero base rate sends CLV fee to GT staking contract", async () => {
    // time fast-forwards 1 year, and owner stakes 1 GT
    await th.fastForwardTime(timeValues.SECONDS_IN_ONE_YEAR, web3.currentProvider)
    await growthToken.approve(lqtyStaking.address, dec(1, 18), { from: owner })
    await lqtyStaking.stake(dec(1, 18), { from: owner })

    await borrowerOperations.openLoan('0', A, { from: whale, value: dec(100, 'ether') })

    await borrowerOperations.openLoan(dec(30, 18), A, { from: A, value: dec(1, 'ether') })
    await borrowerOperations.openLoan(dec(40, 18), B, { from: B, value: dec(1, 'ether') })
    await borrowerOperations.openLoan(dec(50, 18), C, { from: C, value: dec(1, 'ether') })

    // A redeems 10 CLV
    await th.redeemCollateral(A, contracts, dec(10, 18))

    // Check A's balance has decreased by 10 CLV
    assert.equal(await clvToken.balanceOf(A), dec(20, 18))

    // Check baseRate is now non-zero
    const baseRate_1 = await cdpManager.baseRate()
    assert.isTrue(baseRate_1.gt(toBN('0')))

    // 2 hours pass
    th.fastForwardTime(7200, web3.currentProvider)

    // Check GT CLV balance before == 0
    const lqtyStaking_CLVBalance_Before = await clvToken.balanceOf(lqtyStaking.address)
    assert.equal(lqtyStaking_CLVBalance_Before, '0')

    // D adjusts loan
    await borrowerOperations.openLoan(0, D, { from: D, value: dec(5, 'ether') })
    await borrowerOperations.adjustLoan(0, dec(37, 18), true, D, { from: D })

    // Check GT CLV balance after has increased
    const lqtyStaking_CLVBalance_After = await clvToken.balanceOf(lqtyStaking.address)
    assert.isTrue(lqtyStaking_CLVBalance_After.gt(lqtyStaking_CLVBalance_Before))
  })

  it("adjustLoan(): borrowing at non-zero base records the (drawn debt + fee) on the CDP struct", async () => {
    // time fast-forwards 1 year, and owner stakes 1 GT
    await th.fastForwardTime(timeValues.SECONDS_IN_ONE_YEAR, web3.currentProvider)
    await growthToken.approve(lqtyStaking.address, dec(1, 18), { from: owner })
    await lqtyStaking.stake(dec(1, 18), { from: owner })

    await borrowerOperations.openLoan('0', A, { from: whale, value: dec(100, 'ether') })

    await borrowerOperations.openLoan(dec(30, 18), A, { from: A, value: dec(1, 'ether') })
    await borrowerOperations.openLoan(dec(40, 18), B, { from: B, value: dec(1, 'ether') })
    await borrowerOperations.openLoan(dec(50, 18), C, { from: C, value: dec(1, 'ether') })

    // A redeems 10 CLV
    await th.redeemCollateral(A, contracts, dec(10, 18))

    // Check A's balance has decreased by 10 CLV
    assert.equal(await clvToken.balanceOf(A), dec(20, 18))

    // Check baseRate is now non-zero
    const baseRate_1 = await cdpManager.baseRate()
    assert.isTrue(baseRate_1.gt(toBN('0')))

    // 2 hours pass
    th.fastForwardTime(7200, web3.currentProvider)

    const withdrawal_D = toBN(dec(37, 18))

    // D withdraws CLV
    await borrowerOperations.openLoan(0, D, { from: D, value: dec(5, 'ether') })
    const adjustmentTx = await borrowerOperations.adjustLoan(0, withdrawal_D, true, D, { from: D })

    const emittedFee = toBN(th.getLUSDFeeFromLUSDBorrowingEvent(adjustmentTx))
    assert.isTrue(emittedFee.gt(toBN('0')))

    const gasComp = toBN(dec(10, 18))

    const newDebt = (await cdpManager.CDPs(D))[0]

    // Check debt on CDP struct equals drawn debt plus emitted fee
    assert.isTrue(newDebt.eq(withdrawal_D.add(emittedFee).add(gasComp)))
  })

  it("adjustLoan(): Borrowing at non-zero base rate increases the GT staking contract CLV fees-per-unit-staked", async () => {
    // time fast-forwards 1 year, and owner stakes 1 GT
    await th.fastForwardTime(timeValues.SECONDS_IN_ONE_YEAR, web3.currentProvider)
    await growthToken.approve(lqtyStaking.address, dec(1, 18), { from: owner })
    await lqtyStaking.stake(dec(1, 18), { from: owner })

    await borrowerOperations.openLoan('0', A, { from: whale, value: dec(100, 'ether') })

    await borrowerOperations.openLoan(dec(30, 18), A, { from: A, value: dec(1, 'ether') })
    await borrowerOperations.openLoan(dec(40, 18), B, { from: B, value: dec(1, 'ether') })
    await borrowerOperations.openLoan(dec(50, 18), C, { from: C, value: dec(1, 'ether') })

    // A redeems 10 CLV
    await th.redeemCollateral(A, contracts, dec(10, 18))

    // Check A's balance has decreased by 10 CLV
    assert.equal(await clvToken.balanceOf(A), dec(20, 18))

    // Check baseRate is now non-zero
    const baseRate_1 = await cdpManager.baseRate()
    assert.isTrue(baseRate_1.gt(toBN('0')))

    // 2 hours pass
    th.fastForwardTime(7200, web3.currentProvider)

    // Check GT contract CLV fees-per-unit-staked is zero
    const F_LUSD_Before = await lqtyStaking.F_LUSD()
    assert.equal(F_LUSD_Before, '0')

    // D adjusts loan
    await borrowerOperations.openLoan(0, D, { from: D, value: dec(5, 'ether') })
    await borrowerOperations.adjustLoan(0, dec(37, 18), true, D, { from: D })

    // Check GT contract CLV fees-per-unit-staked has increased
    const F_LUSD_After = await lqtyStaking.F_LUSD()
    assert.isTrue(F_LUSD_After.gt(F_LUSD_Before))
  })

  it("adjustLoan(): Borrowing at non-zero base rate sends requested amount to the user", async () => {
    // time fast-forwards 1 year, and owner stakes 1 GT
    await th.fastForwardTime(timeValues.SECONDS_IN_ONE_YEAR, web3.currentProvider)
    await growthToken.approve(lqtyStaking.address, dec(1, 18), { from: owner })
    await lqtyStaking.stake(dec(1, 18), { from: owner })

    await borrowerOperations.openLoan('0', A, { from: whale, value: dec(100, 'ether') })

    await borrowerOperations.openLoan(dec(30, 18), A, { from: A, value: dec(1, 'ether') })
    await borrowerOperations.openLoan(dec(40, 18), B, { from: B, value: dec(1, 'ether') })
    await borrowerOperations.openLoan(dec(50, 18), C, { from: C, value: dec(1, 'ether') })

    // A redeems 10 CLV
    await th.redeemCollateral(A, contracts, dec(10, 18))

    // Check GT Staking contract balance before == 0
    const lqtyStaking_CLVBalance_Before = await clvToken.balanceOf(lqtyStaking.address)
    assert.equal(lqtyStaking_CLVBalance_Before, '0')

    // Check A's balance has decreased by 10 CLV
    assert.equal(await clvToken.balanceOf(A), dec(20, 18))

    // Check baseRate is now non-zero
    const baseRate_1 = await cdpManager.baseRate()
    assert.isTrue(baseRate_1.gt(toBN('0')))

    // 2 hours pass
    th.fastForwardTime(7200, web3.currentProvider)

    // D adjusts loan
    await borrowerOperations.openLoan(0, D, { from: D, value: dec(5, 'ether') })
    const CLVRequest_D = toBN(dec(40, 18))
    await borrowerOperations.adjustLoan(0, CLVRequest_D, true, D, { from: D })

    // Check GT staking CLV balance has increased
    const lqtyStaking_CLVBalance_After = await clvToken.balanceOf(lqtyStaking.address)
    assert.isTrue(lqtyStaking_CLVBalance_After.gt(lqtyStaking_CLVBalance_Before))

    // Check D's CLV balance now equals their requested CLV
    const CLVBalance_D = await clvToken.balanceOf(D)
    assert.isTrue(CLVRequest_D.eq(CLVBalance_D))
  })

  it("adjustLoan(): Borrowing at zero base rate does not change CLV balance of GT staking contract", async () => {
    await borrowerOperations.openLoan('0', A, { from: whale, value: dec(100, 'ether') })

    await borrowerOperations.openLoan(dec(30, 18), A, { from: A, value: dec(1, 'ether') })
    await borrowerOperations.openLoan(dec(40, 18), B, { from: B, value: dec(1, 'ether') })
    await borrowerOperations.openLoan(dec(50, 18), C, { from: C, value: dec(1, 'ether') })

    // Check baseRate is zero
    const baseRate_1 = await cdpManager.baseRate()
    assert.equal(baseRate_1, '0')

    // 2 hours pass
    th.fastForwardTime(7200, web3.currentProvider)

    // Check GT CLV balance before == 0
    const lqtyStaking_CLVBalance_Before = await clvToken.balanceOf(lqtyStaking.address)
    assert.equal(lqtyStaking_CLVBalance_Before, '0')

    // D adjusts loan
    await borrowerOperations.openLoan(0, D, { from: D, value: dec(5, 'ether') })
    await borrowerOperations.adjustLoan(0, dec(37, 18), true, D, { from: D })

    // Check GT CLV balance after == 0
    const lqtyStaking_CLVBalance_After = await clvToken.balanceOf(lqtyStaking.address)
    assert.equal(lqtyStaking_CLVBalance_After, '0')
  })

  it("adjustLoan(): Borrowing at zero base rate does not change GT staking contract CLV fees-per-unit-staked", async () => {
    await borrowerOperations.openLoan('0', A, { from: whale, value: dec(100, 'ether') })

    await borrowerOperations.openLoan(dec(30, 18), A, { from: A, value: dec(1, 'ether') })
    await borrowerOperations.openLoan(dec(40, 18), B, { from: B, value: dec(1, 'ether') })
    await borrowerOperations.openLoan(dec(50, 18), C, { from: C, value: dec(1, 'ether') })

    // Check baseRate is zero
    const baseRate_1 = await cdpManager.baseRate()
    assert.equal(baseRate_1, '0')

    // 2 hours pass
    th.fastForwardTime(7200, web3.currentProvider)

    // Check GT CLV balance before == 0
    const F_LUSD_Before = await lqtyStaking.F_LUSD()
    assert.equal(F_LUSD_Before, '0')

    // D adjusts loan
    await borrowerOperations.openLoan(0, D, { from: D, value: dec(5, 'ether') })
    await borrowerOperations.adjustLoan(0, dec(37, 18), true, D, { from: D })

    // Check GT CLV balance after == 0
    const F_LUSD_After = await lqtyStaking.F_LUSD()
    assert.equal(F_LUSD_After, '0')
  })

  it("adjustLoan(): Borrowing at zero base rate sends total requested CLV to the user", async () => {
    await borrowerOperations.openLoan('0', A, { from: whale, value: dec(100, 'ether') })

    await borrowerOperations.openLoan(dec(30, 18), A, { from: A, value: dec(1, 'ether') })
    await borrowerOperations.openLoan(dec(40, 18), B, { from: B, value: dec(1, 'ether') })
    await borrowerOperations.openLoan(dec(50, 18), C, { from: C, value: dec(1, 'ether') })

    // Check baseRate is zero
    const baseRate_1 = await cdpManager.baseRate()
    assert.equal(baseRate_1, '0')

    // 2 hours pass
    th.fastForwardTime(7200, web3.currentProvider)

    // D adjusts loan
    await borrowerOperations.openLoan(0, D, { from: D, value: dec(5, 'ether') })
    const CLVRequest_D = toBN(dec(40, 18))
    await borrowerOperations.adjustLoan(0, CLVRequest_D, true, D, { from: D })

    // Check D's CLV balance now equals their requested CLV
    const CLVBalance_D = await clvToken.balanceOf(D)

    assert.isTrue(CLVRequest_D.eq(CLVBalance_D))
  })

  it("adjustLoan(): reverts when calling address has no active trove", async () => {
    await borrowerOperations.openLoan(dec(100, 18), alice, { from: alice, value: dec(1, 'ether') })
    await borrowerOperations.openLoan(dec(100, 18), bob, { from: bob, value: dec(1, 'ether') })

    // Alice coll and debt increase(+1 ETH, +50CLV)
    await borrowerOperations.adjustLoan(0, dec(50, 18), true, alice, { from: alice, value: dec(1, 'ether') })

    try {
      const txCarol = await borrowerOperations.adjustLoan(0, dec(50, 18), true, carol, { from: carol, value: dec(1, 'ether') })
      assert.isFalse(txCarol.receipt.status)
    } catch (err) {
      assert.include(err.message, "revert")
    }
  })

  it("adjustLoan(): reverts when system is in Recovery Mode", async () => {
    await borrowerOperations.openLoan(dec(100, 18), alice, { from: alice, value: dec(1, 'ether') })
    await borrowerOperations.openLoan(dec(100, 18), bob, { from: bob, value: dec(1, 'ether') })

    assert.isFalse(await cdpManager.checkRecoveryMode())

    const txAlice = await borrowerOperations.adjustLoan(0, dec(50, 18), true, alice, { from: alice, value: dec(1, 'ether') })
    assert.isTrue(txAlice.receipt.status)

    await priceFeed.setPrice(dec(100, 18))

    assert.isTrue(await cdpManager.checkRecoveryMode())

    // Check operation impossible when system is in Recovery Mode
    try {
      const txBob = await borrowerOperations.adjustLoan(0, dec(50, 18), true, bob, { from: bob, value: dec(1, 'ether') })
      assert.isFalse(txBob.receipt.status)
    } catch (err) {
      assert.include(err.message, "revert")
    }
  })

  it("adjustLoan(): reverts when change would cause the TCR of the system to fall below the CCR", async () => {
    await priceFeed.setPrice(dec(100, 18))

    await borrowerOperations.openLoan(dec(190, 18), alice, { from: alice, value: dec(3, 'ether') })
    await borrowerOperations.openLoan(dec(190, 18), bob, { from: bob, value: dec(3, 'ether') })

    // Check TCR and Recovery Mode
    const TCR = (await cdpManager.getTCR()).toString()
    assert.equal(TCR, '1500000000000000000')
    assert.isFalse(await cdpManager.checkRecoveryMode())

    // Bob attempts an operation that would bring the TCR below the CCR
    try {
      const txBob = await borrowerOperations.adjustLoan(0, dec(1, 18), true, bob, { from: bob })
      assert.isFalse(txBob.receipt.status)
    } catch (err) {
      assert.include(err.message, "revert")
    }
  })

  it("adjustLoan(): reverts when CLV repaid is > debt of the trove", async () => {
    await borrowerOperations.openLoan(dec(100, 18), alice, { from: alice, value: dec(1, 'ether') })
    await borrowerOperations.openLoan(dec(100, 18), bob, { from: bob, value: dec(1, 'ether') })
    await borrowerOperations.openLoan(dec(100, 18), carol, { from: carol, value: dec(1, 'ether') })

    // Check Bob can make an adjustment that fully repays his debt
    const txBob = await borrowerOperations.adjustLoan(0, dec(100, 18), false, bob, { from: bob, value: dec(1, 'ether') })
    assert.isTrue(txBob.receipt.status)

    // Carol attempts an adjustment that would repay more than her debt
    try {
      const txCarol = await borrowerOperations.adjustLoan(0, dec(101, 18), false, carol, { from: carol })
      assert.isFalse(txCarol.receipt.status)
    } catch (err) {
      assert.include(err.message, "revert")
    }
  })

  it("adjustLoan(): reverts when attempted ETH withdrawal is >= the trove's collateral", async () => {
    await borrowerOperations.openLoan(0, alice, { from: alice, value: dec(1, 'ether') })
    await borrowerOperations.openLoan(0, bob, { from: bob, value: dec(1, 'ether') })
    await borrowerOperations.openLoan(0, carol, { from: carol, value: dec(1, 'ether') })

    // Bob attempts an adjustment that would withdraw his entire ETH
    await assertRevert(
      borrowerOperations.adjustLoan(dec(1, 'ether'), 0, false, bob, { from: bob }),
      'BorrowerOps: An operation that would result in ICR < MCR is not permitted'
    )

    // Carol attempts an adjustment that would withdraw more than her ETH
    try {
      const txCarol = await borrowerOperations.adjustLoan('1000000000000000001', 0, true, carol, { from: carol })
      assert.isFalse(txCarol.receipt.status)
    } catch (err) {
      assert.include(err.message, "revert")
    }
  })

  it("adjustLoan(): reverts when change would cause the ICR of the loan to fall below the MCR", async () => {
    await borrowerOperations.openLoan(0, whale, { from: whale, value: dec(100, 'ether') })

    await priceFeed.setPrice(dec(100, 18))

    await borrowerOperations.openLoan(dec(100, 18), alice, { from: alice, value: dec(2, 'ether') })
    await borrowerOperations.openLoan(dec(100, 18), bob, { from: bob, value: dec(2, 'ether') })

    // Alice decreases coll by 1 ETH and increass debt by 100 CLV. 
    // New ICR would be: ((2+1) * 100) / (100 + 100) = 300/200 = 150%, 
    const txAlice = await borrowerOperations.adjustLoan(0, dec(100, 18), true, alice, { from: alice, value: dec(1, 'ether') })
    assert.isTrue(txAlice.receipt.status)

    // Bob attempts to decrease coll  by 1 ETH and increase debt by 200 CLV. 
    // New ICR would be: ((2+1) * 100) / (100 + 200) = 300/300 = 100%, below the MCR.
    try {
      const txBob = await borrowerOperations.adjustLoan(0, dec(200, 18), true, bob, { from: bob, value: dec(1, 'ether') })
      assert.isFalse(txBob.receipt.status)
    } catch (err) {
      assert.include(err.message, "revert")
    }
  })

  it("adjustLoan(): With 0 coll change, doesnt change borrower's coll or ActivePool coll", async () => {
    await borrowerOperations.openLoan(0, whale, { from: whale, value: dec(100, 'ether') })

    await borrowerOperations.openLoan(dec(100, 18), alice, { from: alice, value: dec(10, 'ether') })

    const collBefore = ((await cdpManager.CDPs(alice))[1]).toString()
    const activePoolCollBefore = (await activePool.getETH()).toString()

    assert.equal(collBefore, dec(10, 'ether'))
    assert.equal(activePoolCollBefore, '110000000000000000000')

    // Alice adjusts loan. No coll change, and a debt increase (+50CLV)
    await borrowerOperations.adjustLoan(0, dec(50, 18), true, alice, { from: alice, value: 0 })

    const collAfter = ((await cdpManager.CDPs(alice))[1]).toString()
    const activePoolCollAfter = (await activePool.getETH()).toString()

    assert.equal(collAfter, collBefore)
    assert.equal(activePoolCollAfter, activePoolCollBefore)
  })

  it("adjustLoan(): With 0 debt change, doesnt change borrower's debt or ActivePool debt", async () => {
    await borrowerOperations.openLoan(0, whale, { from: whale, value: dec(100, 'ether') })

    await borrowerOperations.openLoan(dec(100, 18), alice, { from: alice, value: dec(10, 'ether') })

    const debtBefore = ((await cdpManager.CDPs(alice))[0]).toString()
    const activePoolDebtBefore = (await activePool.getCLVDebt()).toString()

    assert.equal(debtBefore, dec(110, 18))
    assert.equal(activePoolDebtBefore, dec(120, 18))

    // Alice adjusts loan. No coll change, no debt change
    await borrowerOperations.adjustLoan(0, 0, true, alice, { from: alice, value: dec(1, 'ether') })

    const debtAfter = ((await cdpManager.CDPs(alice))[0]).toString()
    const collAfter = ((await cdpManager.CDPs(alice))[1]).toString()
    const activePoolDebtAfter = (await activePool.getCLVDebt()).toString()

    assert.equal(debtAfter, debtBefore)
    assert.equal(activePoolDebtAfter, activePoolDebtBefore)
  })

  it("adjustLoan(): updates borrower's debt and coll with an increase in both", async () => {
    await borrowerOperations.openLoan(0, whale, { from: whale, value: dec(100, 'ether') })

    await borrowerOperations.openLoan(dec(100, 18), alice, { from: alice, value: dec(1, 'ether') })

    const debtBefore = ((await cdpManager.CDPs(alice))[0]).toString()
    const collBefore = ((await cdpManager.CDPs(alice))[1]).toString()

    assert.equal(debtBefore, dec(110, 18))
    assert.equal(collBefore, dec(1, 'ether'))

    // Alice adjusts loan. Coll and debt increase(+1 ETH, +50CLV)
    await borrowerOperations.adjustLoan(0, dec(50, 18), true, alice, { from: alice, value: dec(1, 'ether') })

    const debtAfter = ((await cdpManager.CDPs(alice))[0]).toString()
    const collAfter = ((await cdpManager.CDPs(alice))[1]).toString()

    assert.equal(debtAfter, dec(160, 18))
    assert.equal(collAfter, dec(2, 'ether'))
  })


  it("adjustLoan(): updates borrower's debt and coll with a decrease in both", async () => {
    await borrowerOperations.openLoan(0, whale, { from: whale, value: dec(100, 'ether') })

    await borrowerOperations.openLoan(dec(100, 18), alice, { from: alice, value: dec(1, 'ether') })

    const debtBefore = ((await cdpManager.CDPs(alice))[0]).toString()
    const collBefore = ((await cdpManager.CDPs(alice))[1]).toString()

    assert.equal(debtBefore, dec(110, 18))
    assert.equal(collBefore, dec(1, 'ether'))

    // Alice adjusts loan coll and debt decrease (-0.5 ETH, -50CLV)
    await borrowerOperations.adjustLoan(dec(500, 'finney'), dec(50, 18), false, alice, { from: alice })

    const debtAfter = ((await cdpManager.CDPs(alice))[0]).toString()
    const collAfter = ((await cdpManager.CDPs(alice))[1]).toString()

    assert.equal(debtAfter, dec(60, 18))
    assert.equal(collAfter, dec(500, 'finney'))
  })

  it("adjustLoan(): updates borrower's  debt and coll with coll increase, debt decrease", async () => {
    await borrowerOperations.openLoan(0, whale, { from: whale, value: dec(100, 'ether') })

    await borrowerOperations.openLoan(dec(100, 18), alice, { from: alice, value: dec(1, 'ether') })

    const debtBefore = ((await cdpManager.CDPs(alice))[0]).toString()
    const collBefore = ((await cdpManager.CDPs(alice))[1]).toString()

    assert.equal(debtBefore, dec(110, 18))
    assert.equal(collBefore, dec(1, 'ether'))

    // Alice adjusts loan - coll increase and debt decrease (+0.5 ETH, -50CLV)
    await borrowerOperations.adjustLoan(0, dec(50, 18), false, alice, { from: alice, value: dec(500, 'finney') })

    const debtAfter = ((await cdpManager.CDPs(alice))[0]).toString()
    const collAfter = ((await cdpManager.CDPs(alice))[1]).toString()

    assert.equal(debtAfter, dec(60, 18))
    assert.equal(collAfter, dec(1500, 'finney'))
  })


  it("adjustLoan(): updates borrower's debt and coll with coll decrease, debt increase", async () => {
    await borrowerOperations.openLoan(0, whale, { from: whale, value: dec(100, 'ether') })

    await borrowerOperations.openLoan(dec(100, 18), alice, { from: alice, value: dec(1, 'ether') })

    const debtBefore = ((await cdpManager.CDPs(alice))[0]).toString()
    const collBefore = ((await cdpManager.CDPs(alice))[1]).toString()

    assert.equal(debtBefore, dec(110, 18))
    assert.equal(collBefore, dec(1, 'ether'))

    // Alice adjusts loan - coll decrease and debt increase (0.1 ETH, 10CLV)
    await borrowerOperations.adjustLoan('100000000000000000', dec(10, 18), true, alice, { from: alice })

    const debtAfter = ((await cdpManager.CDPs(alice))[0]).toString()
    const collAfter = ((await cdpManager.CDPs(alice))[1]).toString()

    assert.equal(debtAfter, dec(120, 18))
    assert.equal(collAfter, '900000000000000000')
  })

  it("adjustLoan(): updates borrower's stake and totalStakes with a coll increase", async () => {
    await borrowerOperations.openLoan(0, whale, { from: whale, value: dec(100, 'ether') })

    await borrowerOperations.openLoan(dec(100, 18), alice, { from: alice, value: dec(1, 'ether') })

    const stakeBefore = ((await cdpManager.CDPs(alice))[2]).toString()
    const totalStakesBefore = await cdpManager.totalStakes();

    assert.equal(stakeBefore, dec(1, 'ether'))
    assert.equal(totalStakesBefore, '101000000000000000000')

    // Alice adjusts loan - coll and debt increase (+1 ETH, +50 CLV)
    await borrowerOperations.adjustLoan(0, dec(50, 18), true, alice, { from: alice, value: dec(1, 'ether') })

    const stakeAfter = ((await cdpManager.CDPs(alice))[2]).toString()
    const totalStakesAfter = await cdpManager.totalStakes();

    assert.equal(stakeAfter, dec(2, 'ether'))
    assert.equal(totalStakesAfter, '102000000000000000000')
  })

  it("adjustLoan():  updates borrower's stake and totalStakes with a coll decrease", async () => {
    await borrowerOperations.openLoan(0, whale, { from: whale, value: dec(100, 'ether') })

    await borrowerOperations.openLoan(dec(100, 18), alice, { from: alice, value: dec(1, 'ether') })

    const stakeBefore = ((await cdpManager.CDPs(alice))[2]).toString()
    const totalStakesBefore = await cdpManager.totalStakes();

    assert.equal(stakeBefore, dec(1, 'ether'))
    assert.equal(totalStakesBefore, '101000000000000000000')

    // Alice adjusts loan - coll decrease and debt decrease
    await borrowerOperations.adjustLoan(dec(500, 'finney'), dec(50, 18), false, alice, { from: alice })

    const stakeAfter = ((await cdpManager.CDPs(alice))[2]).toString()
    const totalStakesAfter = await cdpManager.totalStakes();

    assert.equal(stakeAfter, '500000000000000000')
    assert.equal(totalStakesAfter, '100500000000000000000')
  })

  it("adjustLoan(): changes CLVToken balance by the requested decrease", async () => {
    await borrowerOperations.openLoan(0, whale, { from: whale, value: dec(100, 'ether') })

    await borrowerOperations.openLoan(dec(100, 18), alice, { from: alice, value: dec(1, 'ether') })

    const alice_CLVTokenBalance_Before = (await clvToken.balanceOf(alice)).toString()
    assert.equal(alice_CLVTokenBalance_Before, dec(100, 18))

    // Alice adjusts loan - coll decrease and debt decrease
    await borrowerOperations.adjustLoan(dec(100, 'finney'), dec(10, 18), false, alice, { from: alice })

    // check after
    const alice_CLVTokenBalance_After = (await clvToken.balanceOf(alice)).toString()
    assert.equal(alice_CLVTokenBalance_After, dec(90, 18))
  })

  it("adjustLoan(): changes CLVToken balance by the requested increase", async () => {
    await borrowerOperations.openLoan(0, whale, { from: whale, value: dec(100, 'ether') })

    await borrowerOperations.openLoan(dec(100, 18), alice, { from: alice, value: dec(1, 'ether') })

    const alice_CLVTokenBalance_Before = (await clvToken.balanceOf(alice)).toString()
    assert.equal(alice_CLVTokenBalance_Before, dec(100, 18))

    // Alice adjusts loan - coll increase and debt increase
    await borrowerOperations.adjustLoan(0, dec(100, 18), true, alice, { from: alice, value: dec(1, 'ether') })

    // check after
    const alice_CLVTokenBalance_After = (await clvToken.balanceOf(alice)).toString()
    assert.equal(alice_CLVTokenBalance_After, dec(200, 18))
  })

  it("adjustLoan(): Changes the activePool ETH and raw ether balance by the requested decrease", async () => {
    await borrowerOperations.openLoan(0, whale, { from: whale, value: dec(100, 'ether') })

    await borrowerOperations.openLoan(dec(100, 18), alice, { from: alice, value: dec(1, 'ether') })

    const activePool_ETH_Before = (await activePool.getETH()).toString()
    const activePool_RawEther_Before = (await web3.eth.getBalance(activePool.address)).toString()
    assert.equal(activePool_ETH_Before, '101000000000000000000')
    assert.equal(activePool_RawEther_Before, '101000000000000000000')

    // Alice adjusts loan - coll decrease and debt decrease
    await borrowerOperations.adjustLoan(dec(100, 'finney'), dec(10, 18), false, alice, { from: alice })

    const activePool_ETH_After = await activePool.getETH()
    const activePool_RawEther_After = await web3.eth.getBalance(activePool.address)
    assert.equal(activePool_ETH_After, '100900000000000000000')
    assert.equal(activePool_RawEther_After, '100900000000000000000')
  })

  it("adjustLoan(): Changes the activePool ETH and raw ether balance by the amount of ETH sent", async () => {
    await borrowerOperations.openLoan(0, whale, { from: whale, value: dec(100, 'ether') })

    await borrowerOperations.openLoan(dec(100, 18), alice, { from: alice, value: dec(1, 'ether') })

    const activePool_ETH_Before = (await activePool.getETH()).toString()
    const activePool_RawEther_Before = (await web3.eth.getBalance(activePool.address)).toString()
    assert.equal(activePool_ETH_Before, '101000000000000000000')
    assert.equal(activePool_RawEther_Before, '101000000000000000000')

    // Alice adjusts loan - coll increase and debt increase
    await borrowerOperations.adjustLoan(0, dec(100, 18), true, alice, { from: alice, value: dec(1, 'ether') })

    const activePool_ETH_After = (await activePool.getETH()).toString()
    const activePool_RawEther_After = (await web3.eth.getBalance(activePool.address)).toString()
    assert.equal(activePool_ETH_After, '102000000000000000000')
    assert.equal(activePool_RawEther_After, '102000000000000000000')
  })

  it("adjustLoan(): Changes the CLV debt in ActivePool by requested decrease", async () => {
    await borrowerOperations.openLoan(0, whale, { from: whale, value: dec(100, 'ether') })

    await borrowerOperations.openLoan(dec(100, 18), alice, { from: alice, value: dec(1, 'ether') })

    const activePool_CLVDebt_Before = (await activePool.getCLVDebt()).toString()
    assert.equal(activePool_CLVDebt_Before, dec(120, 18))

    // Alice adjusts loan - coll increase and debt decrease
    await borrowerOperations.adjustLoan(0, dec(50, 18), false, alice, { from: alice, value: dec(1, 'ether') })

    const activePool_CLVDebt_After = (await activePool.getCLVDebt()).toString()
    assert.equal(activePool_CLVDebt_After, dec(70, 18))
  })

  it("adjustLoan():Changes the CLV debt in ActivePool by requested increase", async () => {
    await borrowerOperations.openLoan(0, whale, { from: whale, value: dec(100, 'ether') })

    await borrowerOperations.openLoan(dec(100, 18), alice, { from: alice, value: dec(1, 'ether') })

    const activePool_CLVDebt_Before = (await activePool.getCLVDebt()).toString()
    assert.equal(activePool_CLVDebt_Before, dec(120, 18))

    // Alice adjusts loan - coll increase and debt increase
    await borrowerOperations.adjustLoan(0, dec(100, 18), true, alice, { from: alice, value: dec(1, 'ether') })

    const activePool_CLVDebt_After = (await activePool.getCLVDebt()).toString()
    assert.equal(activePool_CLVDebt_After, dec(220, 18))
  })

  it("adjustLoan(): new coll = 0 and new debt = 0 is not allowed, as gas compensation still counts toward ICR", async () => {
    await borrowerOperations.openLoan(0, whale, { from: whale, value: dec(100, 'ether') })
    await borrowerOperations.openLoan(dec(90, 18), alice, { from: alice, value: dec(1, 'ether') })

    const status_Before = (await cdpManager.CDPs(alice))[3]
    const isInSortedList_Before = await sortedCDPs.contains(alice)

    assert.equal(status_Before, 1)  // 1: Active
    assert.isTrue(isInSortedList_Before)

    await assertRevert(
      borrowerOperations.adjustLoan(dec(1, 'ether'), dec(90, 18), true, alice, { from: alice }),
      'BorrowerOps: An operation that would result in ICR < MCR is not permitted'
    )
  })


  it("adjustLoan(): Reverts if requested coll withdrawal and ether is sent", async () => {
    await borrowerOperations.openLoan(0, whale, { from: whale, value: dec(100, 'ether') })
    await borrowerOperations.openLoan(dec(100, 18), alice, { from: alice, value: dec(1, 'ether') })

    const aliceColl_Before = (await cdpManager.CDPs(alice))[1].toString()
    assert.equal(aliceColl_Before, dec(1, 'ether'))

    await assertRevert(borrowerOperations.adjustLoan(dec(1, 'ether'), dec(100, 18), true, alice, { from: alice, value: dec(3, 'ether') }), 'BorrowerOperations: Cannot withdraw and add coll')
  })

  // --- closeLoan() ---

  it("closeLoan(): reverts when calling address does not have active trove", async () => {
    await borrowerOperations.openLoan(0, alice, { from: alice, value: dec(1, 'ether') })
    await borrowerOperations.openLoan(0, bob, { from: bob, value: dec(1, 'ether') })

    // Bob successfully closes his loan
    const txBob = await borrowerOperations.closeLoan({ from: bob })
    assert.isTrue(txBob.receipt.status)

    // Carol with no active trove attempts to close her loan
    try {
      const txCarol = await borrowerOperations.closeLoan({ from: carol })
      assert.isFalse(txCarol.receipt.status)
    } catch (err) {
      assert.include(err.message, "revert")
    }
  })

  it("closeLoan(): reverts when system is in Recovery Mode", async () => {
    await borrowerOperations.openLoan(dec(100, 18), alice, { from: alice, value: dec(1, 'ether') })
    await borrowerOperations.openLoan(dec(100, 18), bob, { from: bob, value: dec(1, 'ether') })
    await borrowerOperations.openLoan(dec(100, 18), carol, { from: carol, value: dec(1, 'ether') })

    // check recovery mode 
    assert.isFalse(await cdpManager.checkRecoveryMode())

    // Bob successfully closes his loan
    const txBob = await borrowerOperations.closeLoan({ from: bob })
    assert.isTrue(txBob.receipt.status)

    await priceFeed.setPrice(dec(100, 18))

    assert.isTrue(await cdpManager.checkRecoveryMode())

    // Carol attempts to close her loan during Recovery Mode
    try {
      const txCarol = await borrowerOperations.closeLoan({ from: carol })
      assert.isFalse(txCarol.receipt.status)
    } catch (err) {
      assert.include(err.message, "revert")
    }
  })

  it("closeLoan(): reverts when trove is the only one in the system", async () => {
    await borrowerOperations.openLoan(dec(100, 18), alice, { from: alice, value: dec(1, 'ether') })

    // check recovery mode 
    assert.isFalse(await cdpManager.checkRecoveryMode())

    // Alice attempts to close her loan
    try {
      const txAlice = await borrowerOperations.closeLoan({ from: alice })
      assert.isFalse(txAlice.receipt.status)
    } catch (err) {
      // assert.include(err.message, "revert")
      // assert.include(err.message, "CDPManager: Only one trove in the system")
    }
  })

  it("closeLoan(): reduces a CDP's collateral to zero", async () => {
    await borrowerOperations.openLoan(0, dennis, { from: dennis, value: dec(10, 'ether') })
    // await borrowerOperations.withdrawCLV(dec(100, 18), dennis, { from: dennis })

    await borrowerOperations.openLoan(0, alice, { from: alice, value: dec(1, 'ether') })
    await borrowerOperations.withdrawCLV(dec(100, 18), alice, { from: alice })

    const collBefore = ((await cdpManager.CDPs(alice))[1]).toString()
    assert.equal(collBefore, dec(1, 'ether'))

    // Alice attempts to close loan
    await borrowerOperations.closeLoan({ from: alice })

    const collAfter = ((await cdpManager.CDPs(alice))[1]).toString()
    assert.equal(collAfter, '0')
    // check withdrawal was successful
  })

  it("closeLoan(): reduces a CDP's debt to zero", async () => {
    await borrowerOperations.openLoan(0, dennis, { from: dennis, value: dec(10, 'ether') })

    await borrowerOperations.openLoan(0, alice, { from: alice, value: dec(1, 'ether') })
    await borrowerOperations.withdrawCLV(dec(100, 18), alice, { from: alice })

    const debtBefore = ((await cdpManager.CDPs(alice))[0]).toString()
    assert.equal(debtBefore, dec(110, 18))

    // Alice attempts to close loan
    await borrowerOperations.closeLoan({ from: alice })

    const debtAfter = ((await cdpManager.CDPs(alice))[0]).toString()
    assert.equal(debtAfter, '0')
    // check withdrawal was successful
  })

  it("closeLoan(): sets CDP's stake to zero", async () => {
    await borrowerOperations.openLoan(0, dennis, { from: dennis, value: dec(10, 'ether') })

    await borrowerOperations.openLoan(0, alice, { from: alice, value: dec(1, 'ether') })
    await borrowerOperations.withdrawCLV(dec(100, 18), alice, { from: alice })

    const stakeBefore = ((await cdpManager.CDPs(alice))[2]).toString()
    assert.equal(stakeBefore, dec(1, 'ether'))

    // Alice attempts to close loan
    await borrowerOperations.closeLoan({ from: alice })

    const stakeAfter = ((await cdpManager.CDPs(alice))[2]).toString()
    assert.equal(stakeAfter, '0')
    // check withdrawal was successful
  })

  it("closeLoan(): zero's the troves reward snapshots", async () => {

    // Dennis opens loan and transfers tokens to alice
    await borrowerOperations.openLoan(dec(100, 18), dennis, { from: dennis, value: dec(10, 'ether') })
    await clvToken.transfer(alice, dec(100, 18), { from: dennis })

    await borrowerOperations.openLoan(dec(100, 18), bob, { from: bob, value: dec(1, 'ether') })

    // Price drops
    await priceFeed.setPrice(dec(100, 18))

    // Liquidate Bob
    await cdpManager.liquidate(bob)
    assert.isFalse(await sortedCDPs.contains(bob))

    // Price bounces back
    await priceFeed.setPrice(dec(200, 18))

    await borrowerOperations.openLoan(dec(100, 18), alice, { from: alice, value: dec(1, 'ether') })
    await borrowerOperations.openLoan(dec(100, 18), carol, { from: carol, value: dec(1, 'ether') })

    // Price drops ...again
    await priceFeed.setPrice(dec(100, 18))

    // Get Alice's pending reward snapshots 
    const L_ETH_A_Snapshot = (await cdpManager.rewardSnapshots(alice))[0]
    const L_CLVDebt_A_Snapshot = (await cdpManager.rewardSnapshots(alice))[1]

    assert.isTrue(L_ETH_A_Snapshot.gt(toBN('0')))
    assert.isTrue(L_CLVDebt_A_Snapshot.gt(toBN('0')))

    // Liquidate Carol
    await cdpManager.liquidate(carol)
    assert.isFalse(await sortedCDPs.contains(carol))

    // Get Alice's pending reward snapshots after Carol's liquidation. Check above 0
    const L_ETH_Snapshot_A_AfterLiquidation = (await cdpManager.rewardSnapshots(alice))[0]
    const L_CLVDebt_Snapshot_A_AfterLiquidation = (await cdpManager.rewardSnapshots(alice))[1]

    assert.isTrue(L_ETH_Snapshot_A_AfterLiquidation.gt(toBN('0')))
    assert.isTrue(L_CLVDebt_Snapshot_A_AfterLiquidation.gt(toBN('0')))

    // Alice closes loan
    await borrowerOperations.closeLoan({ from: alice })

    // Check Alice's pending reward snapshots are zero
    const L_ETH_Snapshot_A_afterAliceCloses = (await cdpManager.rewardSnapshots(alice))[0]
    const L_CLVDebt_Snapshot_A_afterAliceCloses = (await cdpManager.rewardSnapshots(alice))[1]

    assert.equal(L_ETH_Snapshot_A_afterAliceCloses, '0')
    assert.equal(L_CLVDebt_Snapshot_A_afterAliceCloses, '0')
  })

  it("closeLoan(): closes the CDP", async () => {
    await borrowerOperations.openLoan(0, dennis, { from: dennis, value: dec(10, 'ether') })

    await borrowerOperations.openLoan(0, alice, { from: alice, value: dec(1, 'ether') })
    await borrowerOperations.withdrawCLV(dec(100, 18), alice, { from: alice })

    // Check CDP is active
    const alice_CDP_Before = await cdpManager.CDPs(alice)
    const status_Before = alice_CDP_Before[3]

    assert.equal(status_Before, 1)
    assert.isTrue(await sortedCDPs.contains(alice))

    // Close the loan
    await borrowerOperations.closeLoan({ from: alice })

    const alice_CDP_After = await cdpManager.CDPs(alice)
    const status_After = alice_CDP_After[3]

    assert.equal(status_After, 2)
    assert.isFalse(await sortedCDPs.contains(alice))
  })

  it("closeLoan(): reduces ActivePool ETH and raw ether by correct amount", async () => {
    await borrowerOperations.openLoan(0, dennis, { from: dennis, value: dec(10, 'ether') })

    await borrowerOperations.openLoan(0, alice, { from: alice, value: dec(1, 'ether') })
    await borrowerOperations.withdrawCLV(dec(100, 18), alice, { from: alice })

    // Check before
    const activePool_ETH_before = await activePool.getETH()
    const activePool_RawEther_before = await web3.eth.getBalance(activePool.address)
    assert.equal(activePool_ETH_before, dec(11, 'ether'))
    assert.equal(activePool_RawEther_before, dec(11, 'ether'))

    // Close the loan
    await borrowerOperations.closeLoan({ from: alice })

    // Check after
    const activePool_ETH_After = await activePool.getETH()
    const activePool_RawEther_After = await web3.eth.getBalance(activePool.address)
    assert.equal(activePool_ETH_After, dec(10, 'ether'))
    assert.equal(activePool_RawEther_After, dec(10, 'ether'))
  })

  it("closeLoan(): reduces ActivePool debt by correct amount", async () => {
    await borrowerOperations.openLoan(0, dennis, { from: dennis, value: dec(10, 'ether') })

    await borrowerOperations.openLoan(0, alice, { from: alice, value: dec(1, 'ether') })
    await borrowerOperations.withdrawCLV(dec(100, 18), alice, { from: alice })

    // Check before
    const activePool_Debt_before = (await activePool.getETH()).toString()
    assert.equal(activePool_Debt_before, dec(11, 'ether'))

    // Close the loan
    await borrowerOperations.closeLoan({ from: alice })

    // Check after
    const activePool_Debt_After = (await activePool.getCLVDebt()).toString()
    assert.equal(activePool_Debt_After, dec(10, 18))
  })

  it("closeLoan(): updates the the total stakes", async () => {
    await borrowerOperations.openLoan(0, dennis, { from: dennis, value: dec(10, 'ether') })
    //  Alice creates initial CDP with 1 ether
    await borrowerOperations.openLoan(0, alice, { from: alice, value: dec(1, 'ether') })
    await borrowerOperations.openLoan(0, bob, { from: bob, value: dec(1, 'ether') })

    const alice_CDP_Before = await cdpManager.CDPs(alice)
    const alice_Stake_Before = alice_CDP_Before[2].toString()
    const totalStakes_Before = (await cdpManager.totalStakes()).toString()

    assert.equal(alice_Stake_Before, '1000000000000000000')
    assert.equal(totalStakes_Before, '12000000000000000000')

    // Alice closes loan
    await borrowerOperations.closeLoan({ from: alice })

    // Check stake and total stakes get updated
    const alice_CDP_After = await cdpManager.CDPs(alice)
    const alice_Stake_After = alice_CDP_After[2].toString()
    const totalStakes_After = (await cdpManager.totalStakes()).toString()

    assert.equal(alice_Stake_After, 0)
    assert.equal(totalStakes_After, dec(11, 'ether'))
  })

  it("closeLoan(): sends the correct amount of ETH to the user", async () => {
    await borrowerOperations.openLoan(0, dennis, { from: dennis, value: dec(10, 'ether') })
    await borrowerOperations.openLoan(0, alice, { from: alice, value: dec(1, 'ether') })

    const alice_ETHBalance_Before = web3.utils.toBN(await web3.eth.getBalance(alice))
    await borrowerOperations.closeLoan({ from: alice, gasPrice: 0 })

    const alice_ETHBalance_After = web3.utils.toBN(await web3.eth.getBalance(alice))
    const balanceDiff = alice_ETHBalance_After.sub(alice_ETHBalance_Before)

    assert.equal(balanceDiff, dec(1, 'ether'))
  })

  it("closeLoan(): subtracts the debt of the closed CDP from the Borrower's CLVToken balance", async () => {
    await borrowerOperations.openLoan(0, dennis, { from: dennis, value: dec(10, 'ether') })

    await borrowerOperations.openLoan(0, alice, { from: alice, value: dec(1, 'ether') })
    await borrowerOperations.withdrawCLV(dec(100, 18), alice, { from: alice })

    const alice_CLVBalance_Before = await clvToken.balanceOf(alice)
    assert.equal(alice_CLVBalance_Before, dec(100, 18))

    // close loan
    await borrowerOperations.closeLoan({ from: alice })

    //   // check alive CLV balance after

    const alice_CLVBalance_After = await clvToken.balanceOf(alice)
    assert.equal(alice_CLVBalance_After, 0)
  })

  it("closeLoan(): applies pending rewards", async () => {
    // --- SETUP ---
    // Alice adds 15 ether, Bob adds 5 ether, Carol adds 1 ether
    await borrowerOperations.openLoan(0, alice, { from: alice, value: dec(15, 'ether') })
    await borrowerOperations.openLoan(0, bob, { from: bob, value: dec(5, 'ether') })
    await borrowerOperations.openLoan(0, carol, { from: carol, value: dec(1, 'ether') })

    // Alice and Bob withdraw 90CLV, Carol withdraws 170CLV
    const CLVwithdrawal_A = dec(90, 18)
    const CLVwithdrawal_B = dec(90, 18)
    const CLVwithdrawal_C = dec(170, 18)
    await borrowerOperations.withdrawCLV(CLVwithdrawal_A, alice, { from: alice })
    await borrowerOperations.withdrawCLV(CLVwithdrawal_B, bob, { from: bob })
    await borrowerOperations.withdrawCLV(CLVwithdrawal_C, carol, { from: carol })

    // --- TEST ---

    // price drops to 1ETH:100CLV, reducing Carol's ICR below MCR
    await priceFeed.setPrice('100000000000000000000');
    const price = await priceFeed.getPrice()

    // close Carol's CDP, liquidating her 1 ether and 180CLV. Alice and Bob earn rewards.
    const liquidationTx = await cdpManager.liquidate(carol, { from: owner });
    const [liquidatedDebt_C, liquidatedColl_C, gasComp_C] = th.getEmittedLiquidationValues(liquidationTx)
    // Dennis opens a new CDP with 10 Ether, withdraws CLV and sends 135 CLV to Alice, and 45 CLV to Bob.

    await borrowerOperations.openLoan(0, dennis, { from: dennis, value: dec(100, 'ether') })
    const CLVwithdrawal_D = await dec(200, 18)
    await borrowerOperations.withdrawCLV(CLVwithdrawal_D, dennis, { from: dennis })
    await clvToken.transfer(alice, '135000000000000000000', { from: dennis })
    await clvToken.transfer(bob, '45000000000000000000', { from: dennis })

    // check Alice and Bob's reward snapshots are zero before they alter their CDPs
    alice_rewardSnapshot_Before = await cdpManager.rewardSnapshots(alice)
    const alice_ETHrewardSnapshot_Before = alice_rewardSnapshot_Before[0]
    const alice_CLVDebtRewardSnapshot_Before = alice_rewardSnapshot_Before[1]

    const bob_rewardSnapshot_Before = await cdpManager.rewardSnapshots(bob)
    const bob_ETHrewardSnapshot_Before = bob_rewardSnapshot_Before[0]
    const bob_CLVDebtRewardSnapshot_Before = bob_rewardSnapshot_Before[1]

    assert.equal(alice_ETHrewardSnapshot_Before, 0)
    assert.equal(alice_CLVDebtRewardSnapshot_Before, 0)
    assert.equal(bob_ETHrewardSnapshot_Before, 0)
    assert.equal(bob_CLVDebtRewardSnapshot_Before, 0)

    const L_ETH = await cdpManager.L_ETH()
    const L_CLVDebt = await cdpManager.L_CLVDebt()

    const defaultPool_ETH = await defaultPool.getETH()
    const defaultPool_CLVDebt = await defaultPool.getCLVDebt()

    // Carol's liquidated coll (1 ETH) and drawn debt should have entered the Default Pool
    assert.isAtMost(th.getDifference(defaultPool_ETH, liquidatedColl_C), 100)
    assert.isAtMost(th.getDifference(defaultPool_CLVDebt, liquidatedDebt_C), 100)

    // Close Alice's loan. Alice's pending rewards should be removed from the DefaultPool when she close.
    await borrowerOperations.closeLoan({ from: alice })

    const expectedCollReward_A = liquidatedColl_C.mul(toBN(dec(15, 'ether'))).div(toBN(dec(20, 'ether')))
    const expectedDebtReward_A = liquidatedDebt_C.mul(toBN(dec(15, 'ether'))).div(toBN(dec(20, 'ether')))

    const defaultPool_ETH_afterAliceCloses = await defaultPool.getETH()
    const defaultPool_CLVDebt_afterAliceCloses = await defaultPool.getCLVDebt()

    assert.isAtMost(th.getDifference(defaultPool_ETH_afterAliceCloses,
      defaultPool_ETH.sub(expectedCollReward_A)), 100)
    assert.isAtMost(th.getDifference(defaultPool_CLVDebt_afterAliceCloses,
      defaultPool_CLVDebt.sub(expectedDebtReward_A)), 100)

    // Close Bob's loan. Expect DefaultPool coll and debt to drop to 0, since closing pulls his rewards out.
    await borrowerOperations.closeLoan({ from: bob })

    const defaultPool_ETH_afterBobCloses = await defaultPool.getETH()
    const defaultPool_CLVDebt_afterBobCloses = await defaultPool.getCLVDebt()

    assert.isAtMost(th.getDifference(defaultPool_ETH_afterBobCloses, 0), 100)
    assert.isAtMost(th.getDifference(defaultPool_CLVDebt_afterBobCloses, 0), 100)
  })

  // --- openLoan() ---
  it("openLoan(): decays a non-zero base rate", async () => {
    await borrowerOperations.openLoan('0', A, { from: whale, value: dec(100, 'ether') })

    await borrowerOperations.openLoan(dec(30, 18), A, { from: A, value: dec(1, 'ether') })
    await borrowerOperations.openLoan(dec(40, 18), B, { from: B, value: dec(1, 'ether') })
    await borrowerOperations.openLoan(dec(50, 18), C, { from: C, value: dec(1, 'ether') })

    // A redeems 10 CLV
    await th.redeemCollateral(A, contracts, dec(10, 18))

    // Check A's balance has decreased by 10 CLV
    assert.equal(await clvToken.balanceOf(A), dec(20, 18))

    // Check baseRate is now non-zero
    const baseRate_1 = await cdpManager.baseRate()
    assert.isTrue(baseRate_1.gt(toBN('0')))

    // 2 hours pass
    th.fastForwardTime(7200, web3.currentProvider)

    // D opens loan 
    await borrowerOperations.openLoan(dec(37, 18), D, { from: D, value: dec(5, 'ether') })

    // Check baseRate has decreased
    const baseRate_2 = await cdpManager.baseRate()
    assert.isTrue(baseRate_2.lt(baseRate_1))

    // 1 hour passes
    th.fastForwardTime(3600, web3.currentProvider)

    // E opens loan 
    await borrowerOperations.openLoan(dec(12, 18), E, { from: E, value: dec(3, 'ether') })

    const baseRate_3 = await cdpManager.baseRate()
    assert.isTrue(baseRate_3.lt(baseRate_2))
  })

  it("openLoan(): updates base rate when user issues 0 debt (aside from gas comp)", async () => {
    await borrowerOperations.openLoan('0', A, { from: whale, value: dec(100, 'ether') })

    await borrowerOperations.openLoan(dec(30, 18), A, { from: A, value: dec(1, 'ether') })
    await borrowerOperations.openLoan(dec(40, 18), B, { from: B, value: dec(1, 'ether') })
    await borrowerOperations.openLoan(dec(50, 18), C, { from: C, value: dec(1, 'ether') })

    // A redeems 10 CLV
    await th.redeemCollateral(A, contracts, dec(10, 18))

    // Check A's balance has decreased by 10 CLV
    assert.equal(await clvToken.balanceOf(A), dec(20, 18))

    // Check baseRate is now non-zero
    const baseRate_1 = await cdpManager.baseRate()
    assert.isTrue(baseRate_1.gt(toBN('0')))

    // 2 hours pass
    th.fastForwardTime(7200, web3.currentProvider)

    // D opens loan with 0 debt
    await borrowerOperations.openLoan(0, D, { from: D, value: dec(5, 'ether') })

    // Check baseRate has decayed
    const baseRate_2 = await cdpManager.baseRate()
    assert.isTrue(baseRate_2.lt(baseRate_1))
  })

  it("openLoan(): doesn't change base rate if it is already zero", async () => {
    await borrowerOperations.openLoan('0', A, { from: whale, value: dec(100, 'ether') })

    await borrowerOperations.openLoan(dec(30, 18), A, { from: A, value: dec(1, 'ether') })
    await borrowerOperations.openLoan(dec(40, 18), B, { from: B, value: dec(1, 'ether') })
    await borrowerOperations.openLoan(dec(50, 18), C, { from: C, value: dec(1, 'ether') })

    // Check baseRate is zero
    const baseRate_1 = await cdpManager.baseRate()
    assert.equal(baseRate_1, '0')

    // 2 hours pass
    th.fastForwardTime(7200, web3.currentProvider)

    // D opens loan 
    await borrowerOperations.openLoan(dec(37, 18), D, { from: D, value: dec(5, 'ether') })

    // Check baseRate is still 0
    const baseRate_2 = await cdpManager.baseRate()
    assert.equal(baseRate_2, '0')

    // 1 hour passes
    th.fastForwardTime(3600, web3.currentProvider)

    // E opens loan 
    await borrowerOperations.openLoan(dec(12, 18), E, { from: E, value: dec(3, 'ether') })

    const baseRate_3 = await cdpManager.baseRate()
    assert.equal(baseRate_3, '0')
  })

  it("openLoan(): lastFeeOpTime doesn't update if less time than decay interval has passed since the last fee operation", async () => {
    await borrowerOperations.openLoan('0', A, { from: whale, value: dec(100, 'ether') })

    await borrowerOperations.openLoan(dec(30, 18), A, { from: A, value: dec(1, 'ether') })
    await borrowerOperations.openLoan(dec(40, 18), B, { from: B, value: dec(1, 'ether') })
    await borrowerOperations.openLoan(dec(50, 18), C, { from: C, value: dec(1, 'ether') })

    // A redeems 10 CLV
    await th.redeemCollateral(A, contracts, dec(10, 18))

    // Check A's balance has decreased by 10 CLV
    assert.equal(await clvToken.balanceOf(A), dec(20, 18))

    // Check baseRate is now non-zero
    const baseRate_1 = await cdpManager.baseRate()
    assert.isTrue(baseRate_1.gt(toBN('0')))

    const lastFeeOpTime_1 = await cdpManager.lastFeeOperationTime()

    // 50 seconds pass
    th.fastForwardTime(50, web3.currentProvider)

    // Borrower D triggers a fee
    await borrowerOperations.openLoan(dec(1, 18), D, { from: D, value: dec(1, 'ether') })

    const lastFeeOpTime_2 = await cdpManager.lastFeeOperationTime()

    // Check that the last fee operation time did not update, as borrower D's debt issuance occured
    // since before minimum interval had passed 
    assert.isTrue(lastFeeOpTime_2.eq(lastFeeOpTime_1))

    // 10 seconds passes
    th.fastForwardTime(10, web3.currentProvider)

    // Check that now, at least one hour has passed since lastFeeOpTime_1
    const timeNow = await th.getLatestBlockTimestamp(web3)
    assert.isTrue(toBN(timeNow).sub(lastFeeOpTime_1).gte(3600))

    // Borrower E triggers a fee
    await borrowerOperations.openLoan(dec(1, 18), E, { from: E, value: dec(1, 'ether') })

    const lastFeeOpTime_3 = await cdpManager.lastFeeOperationTime()

    // Check that the last fee operation time DID update, as borrower's debt issuance occured
    // after minimum interval had passed 
    assert.isTrue(lastFeeOpTime_3.gt(lastFeeOpTime_1))
  })


  it("openLoan(): borrower can't grief the baseRate and stop it decaying by issuing debt at higher frequency than the decay granularity", async () => {
    await borrowerOperations.openLoan('0', A, { from: whale, value: dec(100, 'ether') })

    await borrowerOperations.openLoan(dec(30, 18), A, { from: A, value: dec(1, 'ether') })
    await borrowerOperations.openLoan(dec(40, 18), B, { from: B, value: dec(1, 'ether') })
    await borrowerOperations.openLoan(dec(50, 18), C, { from: C, value: dec(1, 'ether') })

    // A redeems 10 CLV
    await th.redeemCollateral(A, contracts, dec(10, 18))

    // Check A's balance has decreased by 10 CLV
    assert.equal(await clvToken.balanceOf(A), dec(20, 18))

    // Check baseRate is now non-zero
    const baseRate_1 = await cdpManager.baseRate()
    assert.isTrue(baseRate_1.gt(toBN('0')))

    // 59 minutes pass
    th.fastForwardTime(3540, web3.currentProvider)

    // Assume Borrower also owns accounts D and E
    // Borrower triggers a fee, before decay interval has passed
    await borrowerOperations.openLoan(dec(1, 18), D, { from: D, value: dec(1, 'ether') })

    // 1 minute pass
    th.fastForwardTime(3540, web3.currentProvider)

    // Borrower triggers another fee
    await borrowerOperations.openLoan(dec(1, 18), E, { from: E, value: dec(1, 'ether') })

    // Check base rate has decreased even though Borrower tried to stop it decaying
    const baseRate_2 = await cdpManager.baseRate()
    assert.isTrue(baseRate_2.lt(baseRate_1))
  })

  it("openLoan(): borrowing at non-zero base rate sends CLV fee to GT staking contract", async () => {
    // time fast-forwards 1 year, and owner stakes 1 GT
    await th.fastForwardTime(timeValues.SECONDS_IN_ONE_YEAR, web3.currentProvider)
    await growthToken.approve(lqtyStaking.address, dec(1, 18), { from: owner })
    await lqtyStaking.stake(dec(1, 18), { from: owner })

    await borrowerOperations.openLoan('0', A, { from: whale, value: dec(100, 'ether') })

    await borrowerOperations.openLoan(dec(30, 18), A, { from: A, value: dec(1, 'ether') })
    await borrowerOperations.openLoan(dec(40, 18), B, { from: B, value: dec(1, 'ether') })
    await borrowerOperations.openLoan(dec(50, 18), C, { from: C, value: dec(1, 'ether') })

    // A redeems 10 CLV
    await th.redeemCollateral(A, contracts, dec(10, 18))

    // Check A's balance has decreased by 10 CLV
    assert.equal(await clvToken.balanceOf(A), dec(20, 18))

    // Check baseRate is now non-zero
    const baseRate_1 = await cdpManager.baseRate()
    assert.isTrue(baseRate_1.gt(toBN('0')))

    // 2 hours pass
    th.fastForwardTime(7200, web3.currentProvider)

    // Check GT CLV balance before == 0
    const lqtyStaking_CLVBalance_Before = await clvToken.balanceOf(lqtyStaking.address)
    assert.equal(lqtyStaking_CLVBalance_Before, '0')

    // D opens loan 
    await borrowerOperations.openLoan(dec(37, 18), D, { from: D, value: dec(5, 'ether') })

    // Check GT CLV balance after has increased
    const lqtyStaking_CLVBalance_After = await clvToken.balanceOf(lqtyStaking.address)
    assert.isTrue(lqtyStaking_CLVBalance_After.gt(lqtyStaking_CLVBalance_Before))
  })

  it("openLoan(): borrowing at non-zero base records the (drawn debt + fee) on the CDP struct", async () => {
    // time fast-forwards 1 year, and owner stakes 1 GT
    await th.fastForwardTime(timeValues.SECONDS_IN_ONE_YEAR, web3.currentProvider)
    await growthToken.approve(lqtyStaking.address, dec(1, 18), { from: owner })
    await lqtyStaking.stake(dec(1, 18), { from: owner })

    await borrowerOperations.openLoan('0', A, { from: whale, value: dec(100, 'ether') })

    await borrowerOperations.openLoan(dec(30, 18), A, { from: A, value: dec(1, 'ether') })
    await borrowerOperations.openLoan(dec(40, 18), B, { from: B, value: dec(1, 'ether') })
    await borrowerOperations.openLoan(dec(50, 18), C, { from: C, value: dec(1, 'ether') })

    // A redeems 10 CLV
    await th.redeemCollateral(A, contracts, dec(10, 18))

    // Check A's balance has decreased by 10 CLV
    assert.equal(await clvToken.balanceOf(A), dec(20, 18))

    // Check baseRate is now non-zero
    const baseRate_1 = await cdpManager.baseRate()
    assert.isTrue(baseRate_1.gt(toBN('0')))

    // 2 hours pass
    th.fastForwardTime(7200, web3.currentProvider)

    const withdrawal_D = toBN(dec(37, 18))

    gasComp = toBN(dec(10, 18))

    // D withdraws CLV
    const openLoanTx = await borrowerOperations.openLoan(withdrawal_D, D, { from: D, value: dec(5, 'ether') })
    
    const emittedFee = toBN(th.getLUSDFeeFromLUSDBorrowingEvent(openLoanTx))
    assert.isTrue(toBN(emittedFee).gt(toBN('0')))

    const newDebt = (await cdpManager.CDPs(D))[0]

    // Check debt on CDP struct equals drawn debt plus emitted fee
    assert.isTrue(newDebt.eq(withdrawal_D.add(emittedFee).add(gasComp)))
  })

  it("openLoan(): Borrowing at non-zero base rate increases the GT staking contract CLV fees-per-unit-staked", async () => {
    // time fast-forwards 1 year, and owner stakes 1 GT
    await th.fastForwardTime(timeValues.SECONDS_IN_ONE_YEAR, web3.currentProvider)
    await growthToken.approve(lqtyStaking.address, dec(1, 18), { from: owner })
    await lqtyStaking.stake(dec(1, 18), { from: owner })

    await borrowerOperations.openLoan('0', A, { from: whale, value: dec(100, 'ether') })

    await borrowerOperations.openLoan(dec(30, 18), A, { from: A, value: dec(1, 'ether') })
    await borrowerOperations.openLoan(dec(40, 18), B, { from: B, value: dec(1, 'ether') })
    await borrowerOperations.openLoan(dec(50, 18), C, { from: C, value: dec(1, 'ether') })

    // A redeems 10 CLV
    await th.redeemCollateral(A, contracts, dec(10, 18))

    // Check A's balance has decreased by 10 CLV
    assert.equal(await clvToken.balanceOf(A), dec(20, 18))

    // Check baseRate is now non-zero
    const baseRate_1 = await cdpManager.baseRate()
    assert.isTrue(baseRate_1.gt(toBN('0')))

    // 2 hours pass
    th.fastForwardTime(7200, web3.currentProvider)

    // Check GT contract CLV fees-per-unit-staked is zero
    const F_LUSD_Before = await lqtyStaking.F_LUSD()
    assert.equal(F_LUSD_Before, '0')

    // D opens loan 
    await borrowerOperations.openLoan(dec(37, 18), D, { from: D, value: dec(5, 'ether') })

    // Check GT contract CLV fees-per-unit-staked has increased
    const F_LUSD_After = await lqtyStaking.F_LUSD()
    assert.isTrue(F_LUSD_After.gt(F_LUSD_Before))
  })

  it("openLoan(): Borrowing at non-zero base rate sends requested amount to the user", async () => {
    // time fast-forwards 1 year, and owner stakes 1 GT
    await th.fastForwardTime(timeValues.SECONDS_IN_ONE_YEAR, web3.currentProvider)
    await growthToken.approve(lqtyStaking.address, dec(1, 18), { from: owner })
    await lqtyStaking.stake(dec(1, 18), { from: owner })

    await borrowerOperations.openLoan('0', A, { from: whale, value: dec(100, 'ether') })

    await borrowerOperations.openLoan(dec(30, 18), A, { from: A, value: dec(1, 'ether') })
    await borrowerOperations.openLoan(dec(40, 18), B, { from: B, value: dec(1, 'ether') })
    await borrowerOperations.openLoan(dec(50, 18), C, { from: C, value: dec(1, 'ether') })

    // A redeems 10 CLV
    await th.redeemCollateral(A, contracts, dec(10, 18))

    // Check GT Staking contract balance before == 0
    const lqtyStaking_CLVBalance_Before = await clvToken.balanceOf(lqtyStaking.address)
    assert.equal(lqtyStaking_CLVBalance_Before, '0')

    // Check A's balance has decreased by 10 CLV
    assert.equal(await clvToken.balanceOf(A), dec(20, 18))

    // Check baseRate is now non-zero
    const baseRate_1 = await cdpManager.baseRate()
    assert.isTrue(baseRate_1.gt(toBN('0')))

    // 2 hours pass
    th.fastForwardTime(7200, web3.currentProvider)

    // D opens loan 
    const CLVRequest_D = toBN(dec(40, 18))
    await borrowerOperations.openLoan(CLVRequest_D, D, { from: D, value: dec(5, 'ether') })

    // Check GT staking CLV balance has increased
    const lqtyStaking_CLVBalance_After = await clvToken.balanceOf(lqtyStaking.address)
    assert.isTrue(lqtyStaking_CLVBalance_After.gt(lqtyStaking_CLVBalance_Before))

    // Check D's CLV balance now equals their requested CLV
    const CLVBalance_D = await clvToken.balanceOf(D)
    assert.isTrue(CLVRequest_D.eq(CLVBalance_D))
  })

  it("openLoan(): Borrowing at zero base rate does not change CLV balance of GT staking contract", async () => {
    await borrowerOperations.openLoan('0', A, { from: whale, value: dec(100, 'ether') })

    await borrowerOperations.openLoan(dec(30, 18), A, { from: A, value: dec(1, 'ether') })
    await borrowerOperations.openLoan(dec(40, 18), B, { from: B, value: dec(1, 'ether') })
    await borrowerOperations.openLoan(dec(50, 18), C, { from: C, value: dec(1, 'ether') })

    // Check baseRate is zero
    const baseRate_1 = await cdpManager.baseRate()
    assert.equal(baseRate_1, '0')

    // 2 hours pass
    th.fastForwardTime(7200, web3.currentProvider)

    // Check GT CLV balance before == 0
    const lqtyStaking_CLVBalance_Before = await clvToken.balanceOf(lqtyStaking.address)
    assert.equal(lqtyStaking_CLVBalance_Before, '0')

    // D opens loan 
    await borrowerOperations.openLoan(dec(37, 18), D, { from: D, value: dec(5, 'ether') })

    // Check GT CLV balance after == 0
    const lqtyStaking_CLVBalance_After = await clvToken.balanceOf(lqtyStaking.address)
    assert.equal(lqtyStaking_CLVBalance_After, '0')
  })

  it("openLoan(): Borrowing at zero base rate does not change GT staking contract CLV fees-per-unit-staked", async () => {
    await borrowerOperations.openLoan('0', A, { from: whale, value: dec(100, 'ether') })

    await borrowerOperations.openLoan(dec(30, 18), A, { from: A, value: dec(1, 'ether') })
    await borrowerOperations.openLoan(dec(40, 18), B, { from: B, value: dec(1, 'ether') })
    await borrowerOperations.openLoan(dec(50, 18), C, { from: C, value: dec(1, 'ether') })

    // Check baseRate is zero
    const baseRate_1 = await cdpManager.baseRate()
    assert.equal(baseRate_1, '0')

    // 2 hours pass
    th.fastForwardTime(7200, web3.currentProvider)

    // Check GT CLV balance before == 0
    const F_LUSD_Before = await lqtyStaking.F_LUSD()
    assert.equal(F_LUSD_Before, '0')

    // D opens loan 
    await borrowerOperations.openLoan(dec(37, 18), D, { from: D, value: dec(5, 'ether') })

    // Check GT CLV balance after == 0
    const F_LUSD_After = await lqtyStaking.F_LUSD()
    assert.equal(F_LUSD_After, '0')
  })

  it("openLoan(): Borrowing at zero base rate sends total requested CLV to the user", async () => {
    await borrowerOperations.openLoan('0', A, { from: whale, value: dec(100, 'ether') })

    await borrowerOperations.openLoan(dec(30, 18), A, { from: A, value: dec(1, 'ether') })
    await borrowerOperations.openLoan(dec(40, 18), B, { from: B, value: dec(1, 'ether') })
    await borrowerOperations.openLoan(dec(50, 18), C, { from: C, value: dec(1, 'ether') })

    // Check baseRate is zero
    const baseRate_1 = await cdpManager.baseRate()
    assert.equal(baseRate_1, '0')

    // 2 hours pass
    th.fastForwardTime(7200, web3.currentProvider)

    // D opens loan 
    const CLVRequest_D = toBN(dec(40, 18))
    await borrowerOperations.openLoan(CLVRequest_D, D, { from: D, value: dec(5, 'ether') })

    // Check D's CLV balance now equals their requested CLV
    const CLVBalance_D = await clvToken.balanceOf(D)

    assert.isTrue(CLVRequest_D.eq(CLVBalance_D))
  })


  it("openLoan(): reverts when system is in Recovery Mode", async () => {

    await borrowerOperations.openLoan(dec(100, 18), alice, { from: alice, value: dec(1, 'ether') })

    assert.isFalse(await cdpManager.checkRecoveryMode())

    // price drops, and recovery mode kicks in
    await priceFeed.setPrice(dec(100, 18))

    assert.isTrue(await cdpManager.checkRecoveryMode())

    // Bob tries to open a loan with same coll and debt, during Recovery Mode
    try {
      const txBob = await borrowerOperations.openLoan(dec(100, 18), bob, { from: bob, value: dec(1, 'ether') })
      assert.isFalse(txBob.receipt.status)
    } catch (err) {
      assert.include(err.message, "revert")
    }
  })

  it("openLoan(): reverts when loan ICR < MCR", async () => {
    const txAlice = await borrowerOperations.openLoan(dec(100, 18), alice, { from: alice, value: dec(1, 'ether') })
    const price = await priceFeed.getPrice()
    const aliceICR = await cdpManager.getCurrentICR(alice, price)

    assert.isTrue(txAlice.receipt.status)
    assert.isTrue(aliceICR.gte(web3.utils.toBN('110000000000000000')))

    // Bob attempts to open a loan with coll = 1 ETH, debt = 182 CLV. At ETH:USD price = 200, his ICR = 1 * 200 / 182 =   109.8%.
    try {
      const txBob = await borrowerOperations.openLoan('182000000000000000000', bob, { from: bob, value: dec(1, 'ether') })
      assert.isFalse(txBob.receipt.status)
    } catch (err) {
      assert.include(err.message, "revert")
    }
  })

  it("openLoan(): reverts when opening the loan causes the TCR of the system to fall below the CCR", async () => {
    await priceFeed.setPrice(dec(100, 18))

    // Alice creates trove with 3 ETH / 200 CLV, and 150% ICR.  System TCR = 150%.
    const txAlice = await borrowerOperations.openLoan(dec(190, 18), alice, { from: alice, value: dec(3, 'ether') })
    const price = await priceFeed.getPrice()

    const TCR = await cdpManager.getTCR()
    assert.equal(TCR, '1500000000000000000')

    // Bob attempts to open a loan with coll = 1 ETH, actual debt = 201 CLV. At ETH:USD price = 1, his ICR = 300 / 201 =   149.25%`

    // System TCR would be: ((3+3) * 100 ) / (200+201) = 600/401 = 149.62%, i.e. below CCR of 150%.
    try {
      const txBob = await borrowerOperations.openLoan('191000000000000000000', bob, { from: bob, value: dec(3, 'ether') })
      assert.isFalse(txBob.receipt.status)
    } catch (err) {
      assert.include(err.message, "revert")
    }
  })

  it("openLoan(): reverts if withdrawal would pull TCR below CCR", async () => {
    // --- SETUP ---
    await borrowerOperations.openLoan(0, alice, { from: alice, value: dec(3, 'ether') })
    await borrowerOperations.openLoan(0, bob, { from: bob, value: dec(3, 'ether') })

    //  Alice and Bob withdraw such that the TCR is ~150%
    await borrowerOperations.withdrawCLV('390000000000000000000', alice, { from: alice })
    await borrowerOperations.withdrawCLV('390000000000000000000', bob, { from: bob })

    const TCR = (await cdpManager.getTCR()).toString()
    assert.equal(TCR, '1500000000000000000')

    // --- TEST ---

    // Carol attempts to open a loan, which would reduce TCR to below 150%
    try {
      const txData = await borrowerOperations.openLoan('180000000000000000000', carol, { from: carol, value: dec(1, 'ether') })
      assert.isFalse(txData.receipt.status)
    } catch (err) {
      assert.include(err.message, 'revert')
    }
  })

  it("openLoan(): with ICR < 300%, reverts when system is in recovery mode", async () => {
    // --- SETUP ---
    await borrowerOperations.openLoan(0, alice, { from: alice, value: dec(3, 'ether') })
    await borrowerOperations.openLoan(0, bob, { from: bob, value: dec(3, 'ether') })

    //  Alice and Bob withdraw such that the TCR is ~150%
    await borrowerOperations.withdrawCLV('390000000000000000000', alice, { from: alice })
    await borrowerOperations.withdrawCLV('390000000000000000000', bob, { from: bob })

    const TCR = (await cdpManager.getTCR()).toString()
    assert.equal(TCR, '1500000000000000000')

    // --- TEST ---

    // price drops to 1ETH:150CLV, reducing TCR below 150%
    await priceFeed.setPrice('150000000000000000000');

    try {                                                
      const txData = await borrowerOperations.openLoan('101000000000000000000', carol, { from: carol, value: dec(1, 'ether') })
      assert.isFalse(txData.receipt.status)
    } catch (err) {
      assert.include(err.message, 'revert')
    }
    // this should work as the ICR is exactly 300% (incl the virtual debt)
    await borrowerOperations.openLoan('90000000000000000000', carol, { from: carol, value: dec(2, 'ether') })
  })

  it("openLoan(): reverts if trove is already active", async () => {
    await borrowerOperations.openLoan(0, whale, { from: whale, value: dec(10, 'ether') })

    await borrowerOperations.openLoan(dec(50, 18), alice, { from: alice, value: dec(1, 'ether') })
    await borrowerOperations.openLoan(dec(50, 18), bob, { from: bob, value: dec(1, 'ether') })

    try {
      const txB_1 = await borrowerOperations.openLoan(dec(100, 18), bob, { from: bob, value: dec(1, 'ether') })
      assert.isFalse(txB_1.receipt.status)
    } catch (err) {
      assert.include(err.message, 'revert')
    }

    try {
      const txB_2 = await borrowerOperations.openLoan(0, bob, { from: bob, value: dec(1, 'ether') })
      assert.isFalse(txB_2.receipt.status)
    } catch (err) {
      assert.include(err.message, 'revert')
    }
  })

  it("openLoan(): Can open a loan with zero debt (plus gas comp) when system is in recovery mode, if ICR >= 300%", async () => {
    // --- SETUP ---
    //  Alice and Bob add coll and withdraw such  that the TCR is ~150%
    await borrowerOperations.openLoan(0, alice, { from: alice, value: dec(3, 'ether') })
    await borrowerOperations.openLoan(0, bob, { from: bob, value: dec(3, 'ether') })
    await borrowerOperations.withdrawCLV('390000000000000000000', alice, { from: alice })
    await borrowerOperations.withdrawCLV('390000000000000000000', bob, { from: bob })

    const TCR = (await cdpManager.getTCR()).toString()
    assert.equal(TCR, '1500000000000000000')

    // price drops to 1ETH:100CLV, reducing TCR below 150%
    await priceFeed.setPrice('100000000000000000000');
    

    assert.isTrue(await cdpManager.checkRecoveryMode())

    await assertRevert(
      borrowerOperations.openLoan(dec(80, 18), carol, { from: carol, value: dec(1, 'ether') }),
      'BorrowerOps: In Recovery Mode new loans must have ICR >= R_MCR'
    )
    const txCarol = await borrowerOperations.openLoan('0', carol, { from: carol, value: dec(1, 'ether') })
    assert.isTrue(txCarol.receipt.status)

    assert.isTrue(await cdpManager.checkRecoveryMode())

    assert.isTrue(await sortedCDPs.contains(carol))

    const carol_CDPStatus = await cdpManager.getCDPStatus(carol)
    assert.equal(carol_CDPStatus, 1)
  })

  it("openLoan(): creates a new CDP and assigns the correct collateral and debt amount", async () => {
    const alice_CDP_Before = await cdpManager.CDPs(alice)

    const debt_Before = alice_CDP_Before[0]
    const coll_Before = alice_CDP_Before[1]
    const status_Before = alice_CDP_Before[3]

    // check coll and debt before
    assert.equal(debt_Before, 0)
    assert.equal(coll_Before, 0)

    // check non-existent status
    assert.equal(status_Before, 0)

    await borrowerOperations.openLoan('50000000000000000000', alice, { from: alice, value: dec(1, 'ether') })

    const alice_CDP_After = await cdpManager.CDPs(alice)

    const debt_After = alice_CDP_After[0].toString()
    const coll_After = alice_CDP_After[1]
    const status_After = alice_CDP_After[3]

    // check coll and debt after
    assert.equal(debt_After, '60000000000000000000')
    assert.equal(coll_After, dec(1, 'ether'))

    // check active status
    assert.equal(status_After, 1)
  })

  it("openLoan(): adds CDP owner to CDPOwners array", async () => {
    const CDPOwnersCount_Before = (await cdpManager.getCDPOwnersCount()).toString();
    assert.equal(CDPOwnersCount_Before, '0')

    await borrowerOperations.openLoan('50000000000000000000', alice, { from: alice, value: dec(1, 'ether') })

    const CDPOwnersCount_After = (await cdpManager.getCDPOwnersCount()).toString();
    assert.equal(CDPOwnersCount_After, '1')
  })

  it("openLoan(): creates a stake and adds it to total stakes", async () => {
    const alice_CDP_Before = await cdpManager.CDPs(alice)
    const alice_Stake_Before = alice_CDP_Before[2].toString()
    const totalStakes_Before = (await cdpManager.totalStakes()).toString()

    assert.equal(alice_Stake_Before, '0')
    assert.equal(totalStakes_Before, '0')

    await borrowerOperations.openLoan('50000000000000000000', alice, { from: alice, value: dec(1, 'ether') })

    const alice_CDP_After = await cdpManager.CDPs(alice)
    const alice_Stake_After = alice_CDP_After[2].toString()
    const totalStakes_After = (await cdpManager.totalStakes()).toString()

    assert.equal(alice_Stake_After, '1000000000000000000')
    assert.equal(totalStakes_After, '1000000000000000000')
  })

  it("openLoan(): inserts CDP to Sorted CDPs list", async () => {
    // check before
    const aliceCDPInList_Before = await sortedCDPs.contains(alice)
    const listIsEmpty_Before = await sortedCDPs.isEmpty()
    assert.equal(aliceCDPInList_Before, false)
    assert.equal(listIsEmpty_Before, true)

    await borrowerOperations.openLoan('50000000000000000000', alice, { from: alice, value: dec(1, 'ether') })

    // check after
    const aliceCDPInList_After = await sortedCDPs.contains(alice)
    const listIsEmpty_After = await sortedCDPs.isEmpty()
    assert.equal(aliceCDPInList_After, true)
    assert.equal(listIsEmpty_After, false)
  })

  it("openLoan(): Increases the activePool ETH and raw ether balance by correct amount", async () => {
    const activePool_ETH_Before = await activePool.getETH()
    const activePool_RawEther_Before = await web3.eth.getBalance(activePool.address)
    assert.equal(activePool_ETH_Before, 0)
    assert.equal(activePool_RawEther_Before, 0)

    await borrowerOperations.openLoan('50000000000000000000', alice, { from: alice, value: dec(1, 'ether') })

    const activePool_ETH_After = await activePool.getETH()
    const activePool_RawEther_After = await web3.eth.getBalance(activePool.address)
    assert.equal(activePool_ETH_After, dec(1, 'ether'))
    assert.equal(activePool_RawEther_After, dec(1, 'ether'))
  })

  it("openLoan(): records up-to-date initial snapshots of L_ETH and L_CLVDebt", async () => {
    // --- SETUP ---
    /* Alice adds 10 ether
    Carol adds 1 ether */
    await borrowerOperations.openLoan(0, alice, { from: alice, value: dec(10, 'ether') })
    await borrowerOperations.openLoan(0, carol, { from: carol, value: dec(1, 'ether') })

    // Alice withdraws 90CLV, Carol withdraws 170CLV
    const A_CLVWithdrawal = dec(90, 18)
    const C_CLVWithdrawal = dec(170, 18)
    await borrowerOperations.withdrawCLV(A_CLVWithdrawal, alice, { from: alice })
    await borrowerOperations.withdrawCLV(C_CLVWithdrawal, carol, { from: carol })

    // --- TEST ---

    // price drops to 1ETH:100CLV, reducing Carol's ICR below MCR
    await priceFeed.setPrice(dec(100, 18));

    // close Carol's CDP, liquidating her 1 ether and 180CLV.
    const liquidationTx = await cdpManager.liquidate(carol, { from: owner });
    const [liquidatedDebt, liquidatedColl, gasComp] = th.getEmittedLiquidationValues(liquidationTx)

    /* with total stakes = 10 ether, after liquidation, L_ETH should equal 1/10 ether per-ether-staked,
     and L_CLV should equal 18 CLV per-ether-staked. */

    const L_ETH = await cdpManager.L_ETH()
    const L_CLV = await cdpManager.L_CLVDebt()

    assert.isAtMost(th.getDifference(L_ETH, liquidatedColl.div(toBN('10'))), 100)
    assert.isAtMost(th.getDifference(L_CLV, liquidatedDebt.div(toBN('10'))), 100)

    // Bob opens loan
    await borrowerOperations.openLoan('50000000000000000000', bob, { from: bob, value: dec(1, 'ether') })

    // check Bob's snapshots of L_ETH and L_CLV equal the respective current values
    const bob_rewardSnapshot = await cdpManager.rewardSnapshots(bob)
    const bob_ETHrewardSnapshot = bob_rewardSnapshot[0]
    const bob_CLVDebtRewardSnapshot = bob_rewardSnapshot[1]

    assert.isAtMost(th.getDifference(bob_ETHrewardSnapshot, L_ETH), 100)
    assert.isAtMost(th.getDifference(bob_CLVDebtRewardSnapshot, L_CLV), 100)
  })

  it("openLoan(): allows a user to open a CDP, then close it, then re-open it", async () => {
    // Open CDPs
    await borrowerOperations.openLoan('0', whale, { from: whale, value: dec(100, 'ether') })
    await borrowerOperations.openLoan('50000000000000000000', alice, { from: alice, value: dec(1, 'ether') })

    // Check CDP is active
    const alice_CDP_1 = await cdpManager.CDPs(alice)
    const status_1 = alice_CDP_1[3]
    assert.equal(status_1, 1)
    assert.isTrue(await sortedCDPs.contains(alice))

    // Repay and close CDP
    await borrowerOperations.closeLoan({ from: alice })
    /*
    await borrowerOperations.repayCLV('50000000000000000000', alice, { from: alice })
    await borrowerOperations.withdrawColl(dec(1, 'ether'), alice, { from: alice })
    */

    // Check CDP is closed
    const alice_CDP_2 = await cdpManager.CDPs(alice)
    const status_2 = alice_CDP_2[3]
    assert.equal(status_2, 2)
    assert.isFalse(await sortedCDPs.contains(alice))

    // Re-open CDP
    await borrowerOperations.openLoan('25000000000000000000', alice, { from: alice, value: dec(1, 'ether') })

    // Check CDP is re-opened
    const alice_CDP_3 = await cdpManager.CDPs(alice)
    const status_3 = alice_CDP_3[3]
    assert.equal(status_3, 1)
    assert.isTrue(await sortedCDPs.contains(alice))
  })

  it("openLoan(): increases the CDP's CLV debt by the correct amount", async () => {
    // check before
    const alice_CDP_Before = await cdpManager.CDPs(alice)
    const debt_Before = alice_CDP_Before[0]
    assert.equal(debt_Before, 0)

    await borrowerOperations.openLoan('50000000000000000000', alice, { from: alice, value: dec(1, 'ether') })

    // check after
    const alice_CDP_After = await cdpManager.CDPs(alice)
    const debt_After = alice_CDP_After[0]
    assert.equal(debt_After, '60000000000000000000')
  })

  it("openLoan(): increases CLV debt in ActivePool by (drawn debt + gas comp)", async () => {
    const activePool_CLVDebt_Before = await activePool.getCLVDebt()
    assert.equal(activePool_CLVDebt_Before, 0)

    await borrowerOperations.openLoan(dec(50, 18), alice, { from: alice, value: dec(1, 'ether') })

    const activePool_CLVDebt_After = await activePool.getCLVDebt()
    assert.equal(activePool_CLVDebt_After, dec(60, 18))
  })

  it("openLoan(): increases user CLVToken balance by correct amount", async () => {
    // check before
    const alice_CLVTokenBalance_Before = await clvToken.balanceOf(alice)
    assert.equal(alice_CLVTokenBalance_Before, 0)

    await borrowerOperations.openLoan('50000000000000000000', alice, { from: alice, value: dec(1, 'ether') })

    // check after
    const alice_CLVTokenBalance_After = await clvToken.balanceOf(alice)
    assert.equal(alice_CLVTokenBalance_After, '50000000000000000000')
  })

  //  --- getNewICRFromTroveChange ---

  describe("getNewICRFromTroveChange() returns the correct ICR", async () => {


    // 0, 0
    it("collChange = 0, debtChange = 0", async () => {
      price = await priceFeed.getPrice()
      const initialColl = dec(1, 'ether')
      const initialDebt = dec(100, 18)
      const collChange = 0
      const debtChange = 0

      const newICR = (await borrowerOperations.getNewICRFromTroveChange(initialColl, initialDebt, collChange, true, debtChange, true, price)).toString()
      assert.equal(newICR, '2000000000000000000')
    })

    // 0, +ve
    it("collChange = 0, debtChange is positive", async () => {
      price = await priceFeed.getPrice()
      const initialColl = dec(1, 'ether')
      const initialDebt = dec(100, 18)
      const collChange = 0
      const debtChange = dec(50, 18)

      const newICR = (await borrowerOperations.getNewICRFromTroveChange(initialColl, initialDebt, collChange, true, debtChange, true, price)).toString()
      assert.isAtMost(th.getDifference(newICR, '1333333333333333333'), 100)
    })

    // 0, -ve
    it("collChange = 0, debtChange is negative", async () => {
      price = await priceFeed.getPrice()
      const initialColl = dec(1, 'ether')
      const initialDebt = dec(100, 18)
      const collChange = 0
      const debtChange = dec(50, 18)

      const newICR = (await borrowerOperations.getNewICRFromTroveChange(initialColl, initialDebt, collChange, true, debtChange, false, price)).toString()
      assert.equal(newICR, '4000000000000000000')
    })

    // +ve, 0
    it("collChange is positive, debtChange is 0", async () => {
      price = await priceFeed.getPrice()
      const initialColl = dec(1, 'ether')
      const initialDebt = dec(100, 18)
      const collChange = dec(1, 'ether')
      const debtChange = 0

      const newICR = (await borrowerOperations.getNewICRFromTroveChange(initialColl, initialDebt, collChange, true, debtChange, true, price)).toString()
      assert.equal(newICR, '4000000000000000000')
    })

    // -ve, 0
    it("collChange is negative, debtChange is 0", async () => {
      price = await priceFeed.getPrice()
      const initialColl = dec(1, 'ether')
      const initialDebt = dec(100, 18)
      const collChange = dec(5, 17)
      const debtChange = 0

      const newICR = (await borrowerOperations.getNewICRFromTroveChange(initialColl, initialDebt, collChange, false, debtChange, true, price)).toString()
      assert.equal(newICR, '1000000000000000000')
    })

    // -ve, -ve
    it("collChange is negative, debtChange is negative", async () => {
      price = await priceFeed.getPrice()
      const initialColl = dec(1, 'ether')
      const initialDebt = dec(100, 18)
      const collChange = dec(5, 17)
      const debtChange = dec(50, 18)

      const newICR = (await borrowerOperations.getNewICRFromTroveChange(initialColl, initialDebt, collChange, false, debtChange, false, price)).toString()
      assert.equal(newICR, '2000000000000000000')
    })

    // +ve, +ve 
    it("collChange is positive, debtChange is positive", async () => {
      price = await priceFeed.getPrice()
      const initialColl = dec(1, 'ether')
      const initialDebt = dec(100, 18)
      const collChange = dec(1, 'ether')
      const debtChange = dec(100, 18)

      const newICR = (await borrowerOperations.getNewICRFromTroveChange(initialColl, initialDebt, collChange, true, debtChange, true, price)).toString()
      assert.equal(newICR, '2000000000000000000')
    })

    // +ve, -ve
    it("collChange is positive, debtChange is negative", async () => {
      price = await priceFeed.getPrice()
      const initialColl = dec(1, 'ether')
      const initialDebt = dec(100, 18)
      const collChange = dec(1, 'ether')
      const debtChange = dec(50, 18)

      const newICR = (await borrowerOperations.getNewICRFromTroveChange(initialColl, initialDebt, collChange, true, debtChange, false, price)).toString()
      assert.equal(newICR, '8000000000000000000')
    })

    // -ve, +ve
    it("collChange is negative, debtChange is positive", async () => {
      price = await priceFeed.getPrice()
      const initialColl = dec(1, 'ether')
      const initialDebt = dec(100, 18)
      const collChange = dec(5, 17)
      const debtChange = dec(100, 18)

      const newICR = (await borrowerOperations.getNewICRFromTroveChange(initialColl, initialDebt, collChange, false, debtChange, true, price)).toString()
      assert.equal(newICR, '500000000000000000')
    })
  })

  //  --- getNewICRFromTroveChange ---

  describe("getNewTCRFromTroveChange() returns the correct TCR", async () => {

    // 0, 0
    it("collChange = 0, debtChange = 0", async () => {
      // --- SETUP --- Create a Liquity instance with an Active Pool and pending rewards (Default Pool)
      const troveColl = toBN(dec(1, 'ether'))
      const troveDebt = toBN(dec(100, 18))
      await borrowerOperations.openLoan(troveDebt, alice, { from: alice, value: troveColl })
      await borrowerOperations.openLoan(troveDebt, bob, { from: bob, value: troveColl })

      await priceFeed.setPrice(dec(100, 18))

      const liquidationTx = await cdpManager.liquidate(bob)
      assert.isFalse(await sortedCDPs.contains(bob))

      const [liquidatedDebt, liquidatedColl, gasComp] = th.getEmittedLiquidationValues(liquidationTx)

      await priceFeed.setPrice(dec(200, 18))
      const price = await priceFeed.getPrice()


      // --- TEST ---
      const collChange = 0
      const debtChange = 0
      const newTCR = await borrowerOperations.getNewTCRFromTroveChange(collChange, true, debtChange, true, price)

      const expectedTCR = (troveColl.add(liquidatedColl)).mul(price)
                          .div(troveDebt.add(CLV_GAS_COMPENSATION).add(liquidatedDebt))

      assert.isTrue(newTCR.eq(expectedTCR))
    })

    // 0, +ve
    it("collChange = 0, debtChange is positive", async () => {
      // --- SETUP --- Create a Liquity instance with an Active Pool and pending rewards (Default Pool)
      const troveColl = toBN(dec(1, 'ether'))
      const troveDebt = toBN(dec(100, 18))
      await borrowerOperations.openLoan(troveDebt, alice, { from: alice, value: troveColl })
      await borrowerOperations.openLoan(troveDebt, bob, { from: bob, value: troveColl })

      await priceFeed.setPrice(dec(100, 18))

      const liquidationTx = await cdpManager.liquidate(bob)
      assert.isFalse(await sortedCDPs.contains(bob))

      const [liquidatedDebt, liquidatedColl, gasComp] = th.getEmittedLiquidationValues(liquidationTx)

      await priceFeed.setPrice(dec(200, 18))
      const price = await priceFeed.getPrice()

      // --- TEST ---
      const collChange = 0
      const debtChange = dec(200, 18)
      const newTCR = (await borrowerOperations.getNewTCRFromTroveChange(collChange, true, debtChange, true, price))

      const expectedTCR = (troveColl.add(liquidatedColl)).mul(price)
      .div(troveDebt.add(CLV_GAS_COMPENSATION).add(liquidatedDebt).add(toBN(debtChange)))

      assert.isTrue(newTCR.eq(expectedTCR))
    })

    // 0, -ve
    it("collChange = 0, debtChange is negative", async () => {
      // --- SETUP --- Create a Liquity instance with an Active Pool and pending rewards (Default Pool)
      const troveColl = toBN(dec(1, 'ether'))
      const troveDebt = toBN(dec(100, 18))
      await borrowerOperations.openLoan(troveDebt, alice, { from: alice, value: troveColl })
      await borrowerOperations.openLoan(troveDebt, bob, { from: bob, value: troveColl })

      await priceFeed.setPrice(dec(100, 18))

      const liquidationTx = await cdpManager.liquidate(bob)
      assert.isFalse(await sortedCDPs.contains(bob))

      const [liquidatedDebt, liquidatedColl, gasComp] = th.getEmittedLiquidationValues(liquidationTx)

      await priceFeed.setPrice(dec(200, 18))
      const price = await priceFeed.getPrice()
      // --- TEST ---
      const collChange = 0
      const debtChange = dec(100, 18)
      const newTCR = (await borrowerOperations.getNewTCRFromTroveChange(collChange, true, debtChange, false, price))

      const expectedTCR = (troveColl.add(liquidatedColl)).mul(price)
      .div(troveDebt.add(CLV_GAS_COMPENSATION).add(liquidatedDebt).sub(toBN(dec(100, 18))))

      assert.isTrue(newTCR.eq(expectedTCR))
    })

    // +ve, 0
    it("collChange is positive, debtChange is 0", async () => {
      // --- SETUP --- Create a Liquity instance with an Active Pool and pending rewards (Default Pool)
      const troveColl = toBN(dec(1, 'ether'))
      const troveDebt = toBN(dec(100, 18))
      await borrowerOperations.openLoan(troveDebt, alice, { from: alice, value: troveColl })
      await borrowerOperations.openLoan(troveDebt, bob, { from: bob, value: troveColl })

      await priceFeed.setPrice(dec(100, 18))

      const liquidationTx = await cdpManager.liquidate(bob)
      assert.isFalse(await sortedCDPs.contains(bob))

      const [liquidatedDebt, liquidatedColl, gasComp] = th.getEmittedLiquidationValues(liquidationTx)

      await priceFeed.setPrice(dec(200, 18))
      const price = await priceFeed.getPrice()
      // --- TEST ---
      const collChange = dec(2, 'ether')
      const debtChange = 0
      const newTCR = (await borrowerOperations.getNewTCRFromTroveChange(collChange, true, debtChange, true, price))

      const expectedTCR = (troveColl.add(liquidatedColl).add(toBN(collChange))).mul(price)
      .div(troveDebt.add(CLV_GAS_COMPENSATION).add(liquidatedDebt))

      assert.isTrue(newTCR.eq(expectedTCR))
    })

    // -ve, 0
    it("collChange is negative, debtChange is 0", async () => {
      // --- SETUP --- Create a Liquity instance with an Active Pool and pending rewards (Default Pool)
      const troveColl = toBN(dec(1, 'ether'))
      const troveDebt = toBN(dec(100, 18))
      await borrowerOperations.openLoan(troveDebt, alice, { from: alice, value: troveColl })
      await borrowerOperations.openLoan(troveDebt, bob, { from: bob, value: troveColl })

      await priceFeed.setPrice(dec(100, 18))

      const liquidationTx = await cdpManager.liquidate(bob)
      assert.isFalse(await sortedCDPs.contains(bob))

      const [liquidatedDebt, liquidatedColl, gasComp] = th.getEmittedLiquidationValues(liquidationTx)

      await priceFeed.setPrice(dec(200, 18))
      const price = await priceFeed.getPrice()

      // --- TEST ---
      const collChange = dec(1, 18)
      const debtChange = 0
      const newTCR = (await borrowerOperations.getNewTCRFromTroveChange(collChange, false, debtChange, true, price))

      const expectedTCR = (troveColl.add(liquidatedColl).sub(toBN(dec(1, 'ether')))).mul(price)
                          .div(troveDebt.add(CLV_GAS_COMPENSATION).add(liquidatedDebt))

      assert.isTrue(newTCR.eq(expectedTCR))
    })

    // -ve, -ve
    it("collChange is negative, debtChange is negative", async () => {
      // --- SETUP --- Create a Liquity instance with an Active Pool and pending rewards (Default Pool)
      const troveColl = toBN(dec(1, 'ether'))
      const troveDebt = toBN(dec(100, 18))
      await borrowerOperations.openLoan(troveDebt, alice, { from: alice, value: troveColl })
      await borrowerOperations.openLoan(troveDebt, bob, { from: bob, value: troveColl })

      await priceFeed.setPrice(dec(100, 18))

      const liquidationTx = await cdpManager.liquidate(bob)
      assert.isFalse(await sortedCDPs.contains(bob))

      const [liquidatedDebt, liquidatedColl, gasComp] = th.getEmittedLiquidationValues(liquidationTx)

      await priceFeed.setPrice(dec(200, 18))
      const price = await priceFeed.getPrice()

      // --- TEST ---
      const collChange = dec(1, 18)
      const debtChange = dec(100, 18)
      const newTCR = (await borrowerOperations.getNewTCRFromTroveChange(collChange, false, debtChange, false, price))

      const expectedTCR = (troveColl.add(liquidatedColl).sub(toBN(dec(1, 'ether')))).mul(price)
      .div(troveDebt.add(CLV_GAS_COMPENSATION).add(liquidatedDebt).sub(toBN(dec(100, 18)))) 

      assert.isTrue(newTCR.eq(expectedTCR))
    })

    // +ve, +ve 
    it("collChange is positive, debtChange is positive", async () => {
      // --- SETUP --- Create a Liquity instance with an Active Pool and pending rewards (Default Pool)
      const troveColl = toBN(dec(1, 'ether'))
      const troveDebt = toBN(dec(100, 18))
      await borrowerOperations.openLoan(troveDebt, alice, { from: alice, value: troveColl })
      await borrowerOperations.openLoan(troveDebt, bob, { from: bob, value: troveColl })

      await priceFeed.setPrice(dec(100, 18))

      const liquidationTx = await cdpManager.liquidate(bob)
      assert.isFalse(await sortedCDPs.contains(bob))

      const [liquidatedDebt, liquidatedColl, gasComp] = th.getEmittedLiquidationValues(liquidationTx)

      await priceFeed.setPrice(dec(200, 18))
      const price = await priceFeed.getPrice()

      // --- TEST ---
      const collChange = dec(1, 'ether')
      const debtChange = dec(100, 18)
      const newTCR = (await borrowerOperations.getNewTCRFromTroveChange(collChange, true, debtChange, true, price))

      const expectedTCR = (troveColl.add(liquidatedColl).add(toBN(dec(1, 'ether')))).mul(price)
                          .div(troveDebt.add(CLV_GAS_COMPENSATION).add(liquidatedDebt).add(toBN(dec(100, 18)))) 

      assert.isTrue(newTCR.eq(expectedTCR))
    })

    // +ve, -ve
    it("collChange is positive, debtChange is negative", async () => {
      // --- SETUP --- Create a Liquity instance with an Active Pool and pending rewards (Default Pool)
      const troveColl = toBN(dec(1, 'ether'))
      const troveDebt = toBN(dec(100, 18))
      await borrowerOperations.openLoan(troveDebt, alice, { from: alice, value: troveColl })
      await borrowerOperations.openLoan(troveDebt, bob, { from: bob, value: troveColl })

      await priceFeed.setPrice(dec(100, 18))

      const liquidationTx = await cdpManager.liquidate(bob)
      assert.isFalse(await sortedCDPs.contains(bob))

      const [liquidatedDebt, liquidatedColl, gasComp] = th.getEmittedLiquidationValues(liquidationTx)

      await priceFeed.setPrice(dec(200, 18))
      const price = await priceFeed.getPrice()

      // --- TEST ---
      const collChange = dec(1, 'ether')
      const debtChange = dec(100, 18)
      const newTCR = (await borrowerOperations.getNewTCRFromTroveChange(collChange, true, debtChange, false, price))

      const expectedTCR = (troveColl.add(liquidatedColl).add(toBN(dec(1, 'ether')))).mul(price)
                          .div(troveDebt.add(CLV_GAS_COMPENSATION).add(liquidatedDebt).sub(toBN(dec(100, 18)))) 

      assert.isTrue(newTCR.eq(expectedTCR))
    })

    // -ve, +ve
    it("collChange is negative, debtChange is positive", async () => {
      // --- SETUP --- Create a Liquity instance with an Active Pool and pending rewards (Default Pool)
      const troveColl = toBN(dec(1, 'ether'))
      const troveDebt = toBN(dec(100, 18))
      await borrowerOperations.openLoan(troveDebt, alice, { from: alice, value: troveColl })
      await borrowerOperations.openLoan(troveDebt, bob, { from: bob, value: troveColl })

      await priceFeed.setPrice(dec(100, 18))

      const liquidationTx = await cdpManager.liquidate(bob)
      assert.isFalse(await sortedCDPs.contains(bob))

      const [liquidatedDebt, liquidatedColl, gasComp] = th.getEmittedLiquidationValues(liquidationTx)

      await priceFeed.setPrice(dec(200, 18))
      const price = await priceFeed.getPrice()

      // --- TEST ---
      const collChange = dec(1, 18)
      const debtChange = dec(200, 18)
      const newTCR = (await borrowerOperations.getNewTCRFromTroveChange(collChange, false, debtChange, true, price))

      const expectedTCR = (troveColl.add(liquidatedColl).sub(toBN(dec(1, 18)))).mul(price)
            .div(troveDebt.add(CLV_GAS_COMPENSATION).add(liquidatedDebt).add(toBN(debtChange)))  
  
      assert.isTrue(newTCR.eq(expectedTCR))
    })
  })
})



contract('Reset chain state', async accounts => { })

/* TODO:

1) Test SortedList re-ordering by ICR. ICR ratio
changes with addColl, withdrawColl, withdrawCLV, repayCLV, etc. Can split them up and put them with
individual functions, or give ordering it's own 'describe' block.

2)In security phase:
-'Negative' tests for all the above functions.
*/<|MERGE_RESOLUTION|>--- conflicted
+++ resolved
@@ -277,61 +277,6 @@
   //   assert.isAtMost(th.getDifference(dennis_Stake), 100)
   // })
 
-<<<<<<< HEAD
-  it("addColl(): non-trove owner can add collateral to another user's trove", async () => {
-    // console.log(`addr:${borrowerOperations.address}`)
-
-    await borrowerOperations.openLoan(dec(100, 18), alice, { from: alice, value: dec(2, 'ether') })
-    await borrowerOperations.openLoan(dec(200, 18), bob, { from: bob, value: dec(3, 'ether') })
-    await borrowerOperations.openLoan(dec(300, 18), carol, { from: carol, value: dec(5, 'ether') })
-
-    const activeETH_Before = await activePool.getETH()
-    assert.equal(activeETH_Before, dec(10, 'ether'))
-
-    // Dennis adds collateral to Bob's trove
-    const tx = await borrowerOperations.addColl(bob, bob, { from: dennis, value: dec(5, 'ether') })
-    assert.isTrue(tx.receipt.status)
-
-    // Check Bob's collateral
-    const bob_collateral = (await cdpManager.CDPs(bob))[1].toString()
-    assert.equal(bob_collateral, dec(8, 'ether'))
-
-    // Check Bob's stake
-    const bob_Stake = (await cdpManager.CDPs(bob))[2].toString()
-    assert.equal(bob_Stake, dec(8, 'ether'))
-
-    // Check activePool ETH increased to 15 ETH
-    const activeETH_After = await activePool.getETH()
-    assert.equal(activeETH_After, dec(15, 'ether'))
-  })
-
-  it("addColl(): non-trove owner can add collateral to another user's trove", async () => {
-    await borrowerOperations.openLoan(dec(100, 18), alice, { from: alice, value: dec(2, 'ether') })
-    await borrowerOperations.openLoan(dec(200, 18), bob, { from: bob, value: dec(3, 'ether') })
-    await borrowerOperations.openLoan(dec(300, 18), carol, { from: carol, value: dec(5, 'ether') })
-
-    const activeETH_Before = await activePool.getETH()
-    assert.equal(activeETH_Before, dec(10, 'ether'))
-
-    // Carol adds collateral to Bob's trove
-    const tx = await borrowerOperations.addColl(bob, bob, { from: carol, value: dec(5, 'ether') })
-    assert.isTrue(tx.receipt.status)
-
-    // Check Bob's collateral
-    const bob_collateral = (await cdpManager.CDPs(bob))[1].toString()
-    assert.equal(bob_collateral, dec(8, 'ether'))
-
-    // Check Bob's stake
-    const bob_Stake = (await cdpManager.CDPs(bob))[2].toString()
-    assert.equal(bob_Stake, dec(8, 'ether'))
-
-    // Check activePool ETH increased to 15 ETH
-    const activeETH_After = await activePool.getETH()
-    assert.equal(activeETH_After, dec(15, 'ether'))
-  })
-
-=======
->>>>>>> 765adf85
   it("addColl(), reverts if trove is non-existent or closed", async () => {
     // A, B open troves
     await borrowerOperations.openLoan(0, alice, { from: alice, value: dec(1, 'ether') })
